--- conflicted
+++ resolved
@@ -266,17 +266,12 @@
 	}
 }
 
-<<<<<<< HEAD
 func (e *tikvChecksumManager) checksumDB(ctx context.Context, tableInfo *checkpoints.TidbTableInfo) (*RemoteChecksum, error) {
-	executor, err := checksum.NewExecutorBuilder(tableInfo.Core, oracle.ComposeTS(time.Now().Unix()*1000, 0)).
-=======
-func (e *tikvChecksumManager) checksumDB(ctx context.Context, tableInfo *TidbTableInfo) (*RemoteChecksum, error) {
 	physicalTS, logicalTS, err := e.manager.pdClient.GetTS(ctx)
 	if err != nil {
 		return nil, errors.Annotate(err, "fetch tso from pd failed")
 	}
 	executor, err := checksum.NewExecutorBuilder(tableInfo.Core, oracle.ComposeTS(physicalTS, logicalTS)).
->>>>>>> 09e9943d
 		SetConcurrency(e.distSQLScanConcurrency).
 		Build()
 	if err != nil {
