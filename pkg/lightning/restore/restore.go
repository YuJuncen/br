// Copyright 2019 PingCAP, Inc.
//
// Licensed under the Apache License, Version 2.0 (the "License");
// you may not use this file except in compliance with the License.
// You may obtain a copy of the License at
//
//     http://www.apache.org/licenses/LICENSE-2.0
//
// Unless required by applicable law or agreed to in writing, software
// distributed under the License is distributed on an "AS IS" BASIS,
// See the License for the specific language governing permissions and
// limitations under the License.

package restore

import (
	"context"
	"database/sql"
	"fmt"
	"io"
	"math"
	"os"
	"sort"
	"strings"
	"sync"
	"sync/atomic"
	"time"

	"github.com/docker/go-units"
	"github.com/pingcap/errors"
	"github.com/pingcap/failpoint"
	sstpb "github.com/pingcap/kvproto/pkg/import_sstpb"
	"github.com/pingcap/parser/model"
	"github.com/pingcap/tidb/meta/autoid"
	"github.com/pingcap/tidb/store/tikv/oracle"
	"github.com/pingcap/tidb/table"
	"github.com/pingcap/tidb/table/tables"
	"github.com/pingcap/tidb/util/collate"
	"go.uber.org/multierr"
	"go.uber.org/zap"
	"modernc.org/mathutil"

	"github.com/pingcap/br/pkg/lightning/backend"
	"github.com/pingcap/br/pkg/lightning/backend/importer"
	"github.com/pingcap/br/pkg/lightning/backend/kv"
	"github.com/pingcap/br/pkg/lightning/backend/local"
	"github.com/pingcap/br/pkg/lightning/backend/tidb"
	"github.com/pingcap/br/pkg/lightning/checkpoints"
	"github.com/pingcap/br/pkg/lightning/common"
	"github.com/pingcap/br/pkg/lightning/config"
	"github.com/pingcap/br/pkg/lightning/glue"
	"github.com/pingcap/br/pkg/lightning/log"
	"github.com/pingcap/br/pkg/lightning/metric"
	"github.com/pingcap/br/pkg/lightning/mydump"
	"github.com/pingcap/br/pkg/lightning/tikv"
	verify "github.com/pingcap/br/pkg/lightning/verification"
	"github.com/pingcap/br/pkg/lightning/web"
	"github.com/pingcap/br/pkg/lightning/worker"
	"github.com/pingcap/br/pkg/pdutil"
	"github.com/pingcap/br/pkg/storage"
	"github.com/pingcap/br/pkg/utils"
	"github.com/pingcap/br/pkg/version/build"
)

const (
	FullLevelCompact = -1
	Level1Compact    = 1
)

const (
	defaultGCLifeTime = 100 * time.Hour
)

const (
	indexEngineID = -1
)

const (
	compactStateIdle int32 = iota
	compactStateDoing
)

// DeliverPauser is a shared pauser to pause progress to (*chunkRestore).encodeLoop
var DeliverPauser = common.NewPauser()

// nolint:gochecknoinits // TODO: refactor
func init() {
	failpoint.Inject("SetMinDeliverBytes", func(v failpoint.Value) {
		minDeliverBytes = uint64(v.(int))
	})
}

type saveCp struct {
	tableName string
	merger    checkpoints.TableCheckpointMerger
}

type errorSummary struct {
	status checkpoints.CheckpointStatus
	err    error
}

type errorSummaries struct {
	sync.Mutex
	logger  log.Logger
	summary map[string]errorSummary
}

// makeErrorSummaries returns an initialized errorSummaries instance
func makeErrorSummaries(logger log.Logger) errorSummaries {
	return errorSummaries{
		logger:  logger,
		summary: make(map[string]errorSummary),
	}
}

func (es *errorSummaries) emitLog() {
	es.Lock()
	defer es.Unlock()

	if errorCount := len(es.summary); errorCount > 0 {
		logger := es.logger
		logger.Error("tables failed to be imported", zap.Int("count", errorCount))
		for tableName, errorSummary := range es.summary {
			logger.Error("-",
				zap.String("table", tableName),
				zap.String("status", errorSummary.status.MetricName()),
				log.ShortError(errorSummary.err),
			)
		}
	}
}

func (es *errorSummaries) record(tableName string, err error, status checkpoints.CheckpointStatus) {
	es.Lock()
	defer es.Unlock()
	es.summary[tableName] = errorSummary{status: status, err: err}
}

const (
	diskQuotaStateIdle int32 = iota
	diskQuotaStateChecking
	diskQuotaStateImporting
)

type Controller struct {
	cfg           *config.Config
	dbMetas       []*mydump.MDDatabaseMeta
	dbInfos       map[string]*checkpoints.TidbDBInfo
	tableWorkers  *worker.Pool
	indexWorkers  *worker.Pool
	regionWorkers *worker.Pool
	ioWorkers     *worker.Pool
	checksumWorks *worker.Pool
	pauser        *common.Pauser
	backend       backend.Backend
	tidbGlue      glue.Glue

	alterTableLock sync.Mutex
	sysVars        map[string]string
	tls            *common.TLS

	errorSummaries errorSummaries

	checkpointsDB checkpoints.DB
	saveCpCh      chan saveCp
	checkpointsWg sync.WaitGroup

	closedEngineLimit *worker.Pool
	store             storage.ExternalStorage

	diskQuotaLock  sync.RWMutex
	diskQuotaState int32
	compactState   int32

	// commit ts for local and importer backend
	ts uint64
}

func NewRestoreController(
	ctx context.Context,
	dbMetas []*mydump.MDDatabaseMeta,
	cfg *config.Config,
	s storage.ExternalStorage,
	g glue.Glue,
) (*Controller, error) {
	return NewRestoreControllerWithPauser(ctx, dbMetas, cfg, s, DeliverPauser, g)
}

func NewRestoreControllerWithPauser(
	ctx context.Context,
	dbMetas []*mydump.MDDatabaseMeta,
	cfg *config.Config,
	s storage.ExternalStorage,
	pauser *common.Pauser,
	g glue.Glue,
) (*Controller, error) {
	tls, err := cfg.ToTLS()
	if err != nil {
		return nil, err
	}

	cpdb, err := g.OpenCheckpointsDB(ctx, cfg)
	if err != nil {
		return nil, errors.Annotate(err, "open checkpoint db failed")
	}

	taskCp, err := cpdb.TaskCheckpoint(ctx)
	if err != nil {
		return nil, errors.Annotate(err, "get task checkpoint failed")
	}
	if err := verifyCheckpoint(cfg, taskCp); err != nil {
		return nil, errors.Trace(err)
	}

	var backend backend.Backend
	switch cfg.TikvImporter.Backend {
	case config.BackendImporter:
		var err error
		backend, err = importer.NewImporter(ctx, tls, cfg.TikvImporter.Addr, cfg.TiDB.PdAddr)
		if err != nil {
			return nil, errors.Annotate(err, "open importer backend failed")
		}
	case config.BackendTiDB:
		db, err := DBFromConfig(cfg.TiDB)
		if err != nil {
			return nil, errors.Annotate(err, "open tidb backend failed")
		}
		backend = tidb.NewTiDBBackend(db, cfg.TikvImporter.OnDuplicate)
	case config.BackendLocal:
		var rLimit uint64
		rLimit, err = local.GetSystemRLimit()
		if err != nil {
			return nil, err
		}
		maxOpenFiles := int(rLimit / uint64(cfg.App.TableConcurrency))
		// check overflow
		if maxOpenFiles < 0 {
			maxOpenFiles = math.MaxInt32
		}

		backend, err = local.NewLocalBackend(ctx, tls, cfg.TiDB.PdAddr, &cfg.TikvImporter,
			cfg.Checkpoint.Enable, g, maxOpenFiles)
		if err != nil {
			return nil, errors.Annotate(err, "build local backend failed")
		}
		err = verifyLocalFile(ctx, cpdb, cfg.TikvImporter.SortedKVDir)
		if err != nil {
			return nil, err
		}
	default:
		return nil, errors.New("unknown backend: " + cfg.TikvImporter.Backend)
	}

	var ts uint64
	if cfg.TikvImporter.Backend == config.BackendLocal || cfg.TikvImporter.Backend == config.BackendImporter {
		pdController, err := pdutil.NewPdController(ctx, cfg.TiDB.PdAddr, tls.TLSConfig(), tls.ToPDSecurityOption())
		if err != nil {
			return nil, errors.Trace(err)
		}
		defer pdController.Close()

		physical, logical, err := pdController.GetPDClient().GetTS(ctx)
		if err != nil {
			return nil, errors.Trace(err)
		}
		ts = oracle.ComposeTS(physical, logical)
	}

	rc := &Controller{
		cfg:           cfg,
		dbMetas:       dbMetas,
		tableWorkers:  worker.NewPool(ctx, cfg.App.TableConcurrency, "table"),
		indexWorkers:  worker.NewPool(ctx, cfg.App.IndexConcurrency, "index"),
		regionWorkers: worker.NewPool(ctx, cfg.App.RegionConcurrency, "region"),
		ioWorkers:     worker.NewPool(ctx, cfg.App.IOConcurrency, "io"),
		checksumWorks: worker.NewPool(ctx, cfg.TiDB.ChecksumTableConcurrency, "checksum"),
		pauser:        pauser,
		backend:       backend,
		tidbGlue:      g,
		sysVars:       defaultImportantVariables,
		tls:           tls,

		errorSummaries:    makeErrorSummaries(log.L()),
		checkpointsDB:     cpdb,
		saveCpCh:          make(chan saveCp),
		closedEngineLimit: worker.NewPool(ctx, cfg.App.TableConcurrency*2, "closed-engine"),

		store: s,
		ts:    ts,
	}

	return rc, nil
}

func (rc *Controller) Close() {
	rc.backend.Close()
	rc.tidbGlue.GetSQLExecutor().Close()
}

func (rc *Controller) Run(ctx context.Context) error {
	opts := []func(context.Context) error{
		rc.checkRequirements,
		rc.setGlobalVariables,
		rc.restoreSchema,
		rc.restoreTables,
		rc.fullCompact,
		rc.switchToNormalMode,
		rc.cleanCheckpoints,
	}

	task := log.L().Begin(zap.InfoLevel, "the whole procedure")

	var err error
	finished := false
outside:
	for i, process := range opts {
		err = process(ctx)
		if i == len(opts)-1 {
			finished = true
		}
		logger := task.With(zap.Int("step", i), log.ShortError(err))

		switch {
		case err == nil:
		case log.IsContextCanceledError(err):
			logger.Info("task canceled")
			err = nil
			break outside
		default:
			logger.Error("run failed")
			fmt.Fprintf(os.Stderr, "Error: %s\n", err)
			break outside // ps : not continue
		}
	}

	// if process is cancelled, should make sure checkpoints are written to db.
	if !finished {
		rc.waitCheckpointFinish()
	}

	task.End(zap.ErrorLevel, err)
	rc.errorSummaries.emitLog()

	return errors.Trace(err)
}

type schemaStmtType int

func (stmtType schemaStmtType) String() string {
	switch stmtType {
	case schemaCreateDatabase:
		return "restore database schema"
	case schemaCreateTable:
		return "restore table schema"
	case schemaCreateView:
		return "restore view schema"
	}
	return "unknown statement of schema"
}

const (
	schemaCreateDatabase schemaStmtType = iota
	schemaCreateTable
	schemaCreateView
)

type schemaJob struct {
	dbName   string
	tblName  string // empty for create db jobs
	stmtType schemaStmtType
	stmts    []*schemaStmt
}

type schemaStmt struct {
	sql string
}

type restoreSchemaWorker struct {
	ctx   context.Context
	quit  context.CancelFunc
	jobCh chan *schemaJob
	errCh chan error
	wg    sync.WaitGroup
	glue  glue.Glue
	store storage.ExternalStorage
}

func (worker *restoreSchemaWorker) makeJobs(dbMetas []*mydump.MDDatabaseMeta) error {
	defer func() {
		close(worker.jobCh)
		worker.quit()
	}()
	var err error
	// 1. restore databases, execute statements concurrency
	for _, dbMeta := range dbMetas {
		restoreSchemaJob := &schemaJob{
			dbName:   dbMeta.Name,
			stmtType: schemaCreateDatabase,
			stmts:    make([]*schemaStmt, 0, 1),
		}
		restoreSchemaJob.stmts = append(restoreSchemaJob.stmts, &schemaStmt{
			sql: createDatabaseIfNotExistStmt(dbMeta.Name),
		})
		err = worker.appendJob(restoreSchemaJob)
		if err != nil {
			return err
		}
	}
	err = worker.wait()
	if err != nil {
		return err
	}
	// 2. restore tables, execute statements concurrency
	for _, dbMeta := range dbMetas {
		for _, tblMeta := range dbMeta.Tables {
			sql := tblMeta.GetSchema(worker.ctx, worker.store)
			if sql != "" {
				stmts, err := createTableIfNotExistsStmt(worker.glue.GetParser(), sql, dbMeta.Name, tblMeta.Name)
				if err != nil {
					return err
				}
				restoreSchemaJob := &schemaJob{
					dbName:   dbMeta.Name,
					tblName:  tblMeta.Name,
					stmtType: schemaCreateTable,
					stmts:    make([]*schemaStmt, 0, len(stmts)),
				}
				for _, sql := range stmts {
					restoreSchemaJob.stmts = append(restoreSchemaJob.stmts, &schemaStmt{
						sql: sql,
					})
				}
				err = worker.appendJob(restoreSchemaJob)
				if err != nil {
					return err
				}
			}
		}
	}
	err = worker.wait()
	if err != nil {
		return err
	}
	// 3. restore views. Since views can cross database we must restore views after all table schemas are restored.
	for _, dbMeta := range dbMetas {
		for _, viewMeta := range dbMeta.Views {
			sql := viewMeta.GetSchema(worker.ctx, worker.store)
			if sql != "" {
				stmts, err := createTableIfNotExistsStmt(worker.glue.GetParser(), sql, dbMeta.Name, viewMeta.Name)
				if err != nil {
					return err
				}
				restoreSchemaJob := &schemaJob{
					dbName:   dbMeta.Name,
					tblName:  viewMeta.Name,
					stmtType: schemaCreateView,
					stmts:    make([]*schemaStmt, 0, len(stmts)),
				}
				for _, sql := range stmts {
					restoreSchemaJob.stmts = append(restoreSchemaJob.stmts, &schemaStmt{
						sql: sql,
					})
				}
				err = worker.appendJob(restoreSchemaJob)
				if err != nil {
					return err
				}
				// we don't support restore views concurrency, cauz it maybe will raise a error
				err = worker.wait()
				if err != nil {
					return err
				}
			}
		}
	}
	return nil
}

func (worker *restoreSchemaWorker) doJob() {
	var session checkpoints.Session
	defer func() {
		if session != nil {
			session.Close()
		}
	}()
loop:
	for {
		select {
		case <-worker.ctx.Done():
			// don't `return` or throw `worker.ctx.Err()`here,
			// if we `return`, we can't mark cancelled jobs as done,
			// if we `throw(worker.ctx.Err())`, it will be blocked to death
			break loop
		case job := <-worker.jobCh:
			if job == nil {
				// successful exit
				return
			}
			var err error
			if session == nil {
				session, err = worker.glue.GetSession(worker.ctx)
				if err != nil {
					worker.wg.Done()
					worker.throw(err)
					// don't return
					break loop
				}
			}
			logger := log.With(zap.String("db", job.dbName), zap.String("table", job.tblName))
			for _, stmt := range job.stmts {
				task := logger.Begin(zap.DebugLevel, fmt.Sprintf("execute SQL: %s", stmt.sql))
				_, err = session.Execute(worker.ctx, stmt.sql)
				task.End(zap.ErrorLevel, err)
				if err != nil {
					err = errors.Annotatef(err, "%s %s failed", job.stmtType.String(), common.UniqueTable(job.dbName, job.tblName))
					worker.wg.Done()
					worker.throw(err)
					// don't return
					break loop
				}
			}
			worker.wg.Done()
		}
	}
	// mark the cancelled job as `Done`, a little tricky,
	// cauz we need make sure `worker.wg.Wait()` wouldn't blocked forever
	for range worker.jobCh {
		worker.wg.Done()
	}
}

func (worker *restoreSchemaWorker) wait() error {
	// avoid to `worker.wg.Wait()` blocked forever when all `doJob`'s goroutine exited.
	// don't worry about goroutine below, it never become a zombie,
	// cauz we have mechanism to clean cancelled jobs in `worker.jobCh`.
	// means whole jobs has been send to `worker.jobCh` would be done.
	waitCh := make(chan struct{})
	go func() {
		worker.wg.Wait()
		close(waitCh)
	}()
	select {
	case err := <-worker.errCh:
		return err
	case <-worker.ctx.Done():
		return worker.ctx.Err()
	case <-waitCh:
		return nil
	}
}

func (worker *restoreSchemaWorker) throw(err error) {
	select {
	case <-worker.ctx.Done():
		// don't throw `worker.ctx.Err()` again, it will be blocked to death.
		return
	case worker.errCh <- err:
		worker.quit()
	}
}

func (worker *restoreSchemaWorker) appendJob(job *schemaJob) error {
	worker.wg.Add(1)
	select {
	case err := <-worker.errCh:
		// cancel the job
		worker.wg.Done()
		return err
	case <-worker.ctx.Done():
		// cancel the job
		worker.wg.Done()
		return worker.ctx.Err()
	case worker.jobCh <- job:
		return nil
	}
}

<<<<<<< HEAD
func (rc *Controller) restoreSchema(ctx context.Context) error {
=======
func (rc *RestoreController) checkTableEmpty(ctx context.Context, tableName string) error {
	db, err := rc.tidbGlue.GetDB()
	if err != nil {
		return err
	}

	query := "select 1 from " + tableName + " limit 1"
	var dump int
	err = db.QueryRowContext(ctx, query).Scan(&dump)

	switch {
	case err == sql.ErrNoRows:
		return nil
	case err != nil:
		return errors.AddStack(err)
	default:
		return errors.Errorf("table %s not empty, please clean up the table first", tableName)
	}
}

func (rc *RestoreController) restoreSchema(ctx context.Context) error {
>>>>>>> 75911b16
	if !rc.cfg.Mydumper.NoSchema {
		logTask := log.L().Begin(zap.InfoLevel, "restore all schema")
		concurrency := utils.MinInt(rc.cfg.App.RegionConcurrency, 8)
		childCtx, cancel := context.WithCancel(ctx)
		worker := restoreSchemaWorker{
			ctx:   childCtx,
			quit:  cancel,
			jobCh: make(chan *schemaJob, concurrency),
			errCh: make(chan error),
			glue:  rc.tidbGlue,
			store: rc.store,
		}
		for i := 0; i < concurrency; i++ {
			go worker.doJob()
		}
		err := worker.makeJobs(rc.dbMetas)
		logTask.End(zap.ErrorLevel, err)
		if err != nil {
			return err
		}
	}
	getTableFunc := rc.backend.FetchRemoteTableModels
	if !rc.tidbGlue.OwnsSQLExecutor() {
		getTableFunc = rc.tidbGlue.GetTables
	}
	dbInfos, err := LoadSchemaInfo(ctx, rc.dbMetas, getTableFunc)
	if err != nil {
		return errors.Trace(err)
	}
	rc.dbInfos = dbInfos

	// Load new checkpoints
	err = rc.checkpointsDB.Initialize(ctx, rc.cfg, dbInfos)
	if err != nil {
		return errors.Trace(err)
	}
	failpoint.Inject("InitializeCheckpointExit", func() {
		log.L().Warn("exit triggered", zap.String("failpoint", "InitializeCheckpointExit"))
		os.Exit(0)
	})

	if rc.cfg.TikvImporter.Backend != config.BackendTiDB {
		for _, dbMeta := range rc.dbMetas {
			for _, tableMeta := range dbMeta.Tables {
				tableName := common.UniqueTable(dbMeta.Name, tableMeta.Name)

				// if checkpoint enable and not missing, we skip the check table empty progress.
				if rc.cfg.Checkpoint.Enable {
					dbCp, err := rc.checkpointsDB.Get(ctx, tableName)
					if err != nil {
						return errors.Trace(err)
					}

					if dbCp.Status > CheckpointStatusMissing {
						continue
					}
				}

				err := rc.checkTableEmpty(ctx, tableName)
				if err != nil {
					return err
				}
			}
		}
	}

	go rc.listenCheckpointUpdates()

	rc.sysVars = ObtainImportantVariables(ctx, rc.tidbGlue.GetSQLExecutor())

	// Estimate the number of chunks for progress reporting
	err = rc.estimateChunkCountIntoMetrics(ctx)
	return err
}

// verifyCheckpoint check whether previous task checkpoint is compatible with task config
func verifyCheckpoint(cfg *config.Config, taskCp *checkpoints.TaskCheckpoint) error {
	if taskCp == nil {
		return nil
	}
	// always check the backend value even with 'check-requirements = false'
	retryUsage := "destroy all checkpoints"
	if cfg.Checkpoint.Driver == config.CheckpointDriverFile {
		retryUsage = fmt.Sprintf("delete the file '%s'", cfg.Checkpoint.DSN)
	}
	retryUsage += " and remove all restored tables and try again"

	if cfg.TikvImporter.Backend != taskCp.Backend {
		return errors.Errorf("config 'tikv-importer.backend' value '%s' different from checkpoint value '%s', please %s", cfg.TikvImporter.Backend, taskCp.Backend, retryUsage)
	}

	if cfg.App.CheckRequirements {
		if build.ReleaseVersion != taskCp.LightningVer {
			var displayVer string
			if len(taskCp.LightningVer) != 0 {
				displayVer = fmt.Sprintf("at '%s'", taskCp.LightningVer)
			} else {
				displayVer = "before v4.0.6/v3.0.19"
			}
			return errors.Errorf("lightning version is '%s', but checkpoint was created %s, please %s", build.ReleaseVersion, displayVer, retryUsage)
		}

		errorFmt := "config '%s' value '%s' different from checkpoint value '%s'. You may set 'check-requirements = false' to skip this check or " + retryUsage
		if cfg.Mydumper.SourceDir != taskCp.SourceDir {
			return errors.Errorf(errorFmt, "mydumper.data-source-dir", cfg.Mydumper.SourceDir, taskCp.SourceDir)
		}

		if cfg.TikvImporter.Backend == config.BackendLocal && cfg.TikvImporter.SortedKVDir != taskCp.SortedKVDir {
			return errors.Errorf(errorFmt, "mydumper.sorted-kv-dir", cfg.TikvImporter.SortedKVDir, taskCp.SortedKVDir)
		}

		if cfg.TikvImporter.Backend == config.BackendImporter && cfg.TikvImporter.Addr != taskCp.ImporterAddr {
			return errors.Errorf(errorFmt, "tikv-importer.addr", cfg.TikvImporter.Backend, taskCp.Backend)
		}

		if cfg.TiDB.Host != taskCp.TiDBHost {
			return errors.Errorf(errorFmt, "tidb.host", cfg.TiDB.Host, taskCp.TiDBHost)
		}

		if cfg.TiDB.Port != taskCp.TiDBPort {
			return errors.Errorf(errorFmt, "tidb.port", cfg.TiDB.Port, taskCp.TiDBPort)
		}

		if cfg.TiDB.PdAddr != taskCp.PdAddr {
			return errors.Errorf(errorFmt, "tidb.pd-addr", cfg.TiDB.PdAddr, taskCp.PdAddr)
		}
	}

	return nil
}

// for local backend, we should check if local SST exists in disk, otherwise we'll lost data
func verifyLocalFile(ctx context.Context, cpdb checkpoints.DB, dir string) error {
	targetTables, err := cpdb.GetLocalStoringTables(ctx)
	if err != nil {
		return errors.Trace(err)
	}
	for tableName, engineIDs := range targetTables {
		for _, engineID := range engineIDs {
			_, eID := backend.MakeUUID(tableName, engineID)
			file := local.File{UUID: eID}
			err := file.Exist(dir)
			if err != nil {
				log.L().Error("can't find local file",
					zap.String("table name", tableName),
					zap.Int32("engine ID", engineID))
				return errors.Trace(err)
			}
		}
	}
	return nil
}

func (rc *Controller) estimateChunkCountIntoMetrics(ctx context.Context) error {
	estimatedChunkCount := 0.0
	estimatedEngineCnt := int64(0)
	batchSize := int64(rc.cfg.Mydumper.BatchSize)
	for _, dbMeta := range rc.dbMetas {
		for _, tableMeta := range dbMeta.Tables {
			tableName := common.UniqueTable(dbMeta.Name, tableMeta.Name)
			dbCp, err := rc.checkpointsDB.Get(ctx, tableName)
			if err != nil {
				return errors.Trace(err)
			}

			fileChunks := make(map[string]float64)
			for engineID, eCp := range dbCp.Engines {
				if eCp.Status < checkpoints.CheckpointStatusImported {
					estimatedEngineCnt++
				}
				if engineID == indexEngineID {
					continue
				}
				for _, c := range eCp.Chunks {
					if _, ok := fileChunks[c.Key.Path]; !ok {
						fileChunks[c.Key.Path] = 0.0
					}
					remainChunkCnt := float64(c.Chunk.EndOffset-c.Chunk.Offset) / float64(c.Chunk.EndOffset-c.Key.Offset)
					fileChunks[c.Key.Path] += remainChunkCnt
				}
			}
			// estimate engines count if engine cp is empty
			if len(dbCp.Engines) == 0 {
				estimatedEngineCnt += ((tableMeta.TotalSize + batchSize - 1) / batchSize) + 1
			}
			for _, fileMeta := range tableMeta.DataFiles {
				if cnt, ok := fileChunks[fileMeta.FileMeta.Path]; ok {
					estimatedChunkCount += cnt
					continue
				}
				if fileMeta.FileMeta.Type == mydump.SourceTypeCSV {
					cfg := rc.cfg.Mydumper
					if fileMeta.FileMeta.FileSize > int64(cfg.MaxRegionSize) && cfg.StrictFormat && !cfg.CSV.Header {
						estimatedChunkCount += math.Round(float64(fileMeta.FileMeta.FileSize) / float64(cfg.MaxRegionSize))
					} else {
						estimatedChunkCount++
					}
				} else {
					estimatedChunkCount++
				}
			}
		}
	}
	metric.ChunkCounter.WithLabelValues(metric.ChunkStateEstimated).Add(estimatedChunkCount)
	metric.ProcessedEngineCounter.WithLabelValues(metric.ChunkStateEstimated, metric.TableResultSuccess).
		Add(float64(estimatedEngineCnt))
	rc.tidbGlue.Record(glue.RecordEstimatedChunk, uint64(estimatedChunkCount))
	return nil
}

func (rc *Controller) saveStatusCheckpoint(tableName string, engineID int32, err error, statusIfSucceed checkpoints.CheckpointStatus) {
	merger := &checkpoints.StatusCheckpointMerger{Status: statusIfSucceed, EngineID: engineID}

	log.L().Debug("update checkpoint", zap.String("table", tableName), zap.Int32("engine_id", engineID),
		zap.Uint8("new_status", uint8(statusIfSucceed)), zap.Error(err))

	switch {
	case err == nil:
		break
	case !common.IsContextCanceledError(err):
		merger.SetInvalid()
		rc.errorSummaries.record(tableName, err, statusIfSucceed)
	default:
		return
	}

	if engineID == checkpoints.WholeTableEngineID {
		metric.RecordTableCount(statusIfSucceed.MetricName(), err)
	} else {
		metric.RecordEngineCount(statusIfSucceed.MetricName(), err)
	}

	rc.saveCpCh <- saveCp{tableName: tableName, merger: merger}
}

// listenCheckpointUpdates will combine several checkpoints together to reduce database load.
func (rc *Controller) listenCheckpointUpdates() {
	rc.checkpointsWg.Add(1)

	var lock sync.Mutex
	coalesed := make(map[string]*checkpoints.TableCheckpointDiff)

	hasCheckpoint := make(chan struct{}, 1)
	defer close(hasCheckpoint)

	go func() {
		for range hasCheckpoint {
			lock.Lock()
			cpd := coalesed
			coalesed = make(map[string]*checkpoints.TableCheckpointDiff)
			lock.Unlock()

			if len(cpd) > 0 {
				rc.checkpointsDB.Update(cpd)
				web.BroadcastCheckpointDiff(cpd)
			}
			rc.checkpointsWg.Done()
		}
	}()

	for scp := range rc.saveCpCh {
		lock.Lock()
		cpd, ok := coalesed[scp.tableName]
		if !ok {
			cpd = checkpoints.NewTableCheckpointDiff()
			coalesed[scp.tableName] = cpd
		}
		scp.merger.MergeInto(cpd)

		if len(hasCheckpoint) == 0 {
			rc.checkpointsWg.Add(1)
			hasCheckpoint <- struct{}{}
		}

		lock.Unlock()

		//nolint:scopelint // This would be either INLINED or ERASED, at compile time.
		failpoint.Inject("FailIfImportedChunk", func(val failpoint.Value) {
			if merger, ok := scp.merger.(*checkpoints.ChunkCheckpointMerger); ok && merger.Checksum.SumKVS() >= uint64(val.(int)) {
				rc.checkpointsWg.Done()
				rc.checkpointsWg.Wait()
				panic("forcing failure due to FailIfImportedChunk")
			}
		})

		//nolint:scopelint // This would be either INLINED or ERASED, at compile time.
		failpoint.Inject("FailIfStatusBecomes", func(val failpoint.Value) {
			if merger, ok := scp.merger.(*checkpoints.StatusCheckpointMerger); ok && merger.EngineID >= 0 && int(merger.Status) == val.(int) {
				rc.checkpointsWg.Done()
				rc.checkpointsWg.Wait()
				panic("forcing failure due to FailIfStatusBecomes")
			}
		})

		//nolint:scopelint // This would be either INLINED or ERASED, at compile time.
		failpoint.Inject("FailIfIndexEngineImported", func(val failpoint.Value) {
			if merger, ok := scp.merger.(*checkpoints.StatusCheckpointMerger); ok &&
				merger.EngineID == checkpoints.WholeTableEngineID &&
				merger.Status == checkpoints.CheckpointStatusIndexImported && val.(int) > 0 {
				rc.checkpointsWg.Done()
				rc.checkpointsWg.Wait()
				panic("forcing failure due to FailIfIndexEngineImported")
			}
		})

		//nolint:scopelint // This would be either INLINED or ERASED, at compile time.
		failpoint.Inject("KillIfImportedChunk", func(val failpoint.Value) {
			if merger, ok := scp.merger.(*checkpoints.ChunkCheckpointMerger); ok && merger.Checksum.SumKVS() >= uint64(val.(int)) {
				if err := common.KillMySelf(); err != nil {
					log.L().Warn("KillMySelf() failed to kill itself", log.ShortError(err))
				}
			}
		})
	}
	rc.checkpointsWg.Done()
}

func (rc *Controller) runPeriodicActions(ctx context.Context, stop <-chan struct{}) {
	// a nil channel blocks forever.
	// if the cron duration is zero we use the nil channel to skip the action.
	var logProgressChan <-chan time.Time
	if rc.cfg.Cron.LogProgress.Duration > 0 {
		logProgressTicker := time.NewTicker(rc.cfg.Cron.LogProgress.Duration)
		defer logProgressTicker.Stop()
		logProgressChan = logProgressTicker.C
	}

	glueProgressTicker := time.NewTicker(3 * time.Second)
	defer glueProgressTicker.Stop()

	var switchModeChan <-chan time.Time
	// tidb backend don't need to switch tikv to import mode
	if rc.cfg.TikvImporter.Backend != config.BackendTiDB && rc.cfg.Cron.SwitchMode.Duration > 0 {
		switchModeTicker := time.NewTicker(rc.cfg.Cron.SwitchMode.Duration)
		defer switchModeTicker.Stop()
		switchModeChan = switchModeTicker.C

		rc.switchToImportMode(ctx)
	}

	var checkQuotaChan <-chan time.Time
	// only local storage has disk quota concern.
	if rc.cfg.TikvImporter.Backend == config.BackendLocal && rc.cfg.Cron.CheckDiskQuota.Duration > 0 {
		checkQuotaTicker := time.NewTicker(rc.cfg.Cron.CheckDiskQuota.Duration)
		defer checkQuotaTicker.Stop()
		checkQuotaChan = checkQuotaTicker.C
	}

	start := time.Now()
	for {
		select {
		case <-ctx.Done():
			log.L().Warn("stopping periodic actions", log.ShortError(ctx.Err()))
			return
		case <-stop:
			log.L().Info("everything imported, stopping periodic actions")
			return

		case <-switchModeChan:
			// periodically switch to import mode, as requested by TiKV 3.0
			rc.switchToImportMode(ctx)

		case <-logProgressChan:
			// log the current progress periodically, so OPS will know that we're still working
			nanoseconds := float64(time.Since(start).Nanoseconds())
			// the estimated chunk is not accurate(likely under estimated), but the actual count is not accurate
			// before the last table start, so use the bigger of the two should be a workaround
			estimated := metric.ReadCounter(metric.ChunkCounter.WithLabelValues(metric.ChunkStateEstimated))
			pending := metric.ReadCounter(metric.ChunkCounter.WithLabelValues(metric.ChunkStatePending))
			if estimated < pending {
				estimated = pending
			}
			finished := metric.ReadCounter(metric.ChunkCounter.WithLabelValues(metric.ChunkStateFinished))
			totalTables := metric.ReadCounter(metric.TableCounter.WithLabelValues(metric.TableStatePending, metric.TableResultSuccess))
			completedTables := metric.ReadCounter(metric.TableCounter.WithLabelValues(metric.TableStateCompleted, metric.TableResultSuccess))
			bytesRead := metric.ReadHistogramSum(metric.RowReadBytesHistogram)
			engineEstimated := metric.ReadCounter(metric.ProcessedEngineCounter.WithLabelValues(metric.ChunkStateEstimated, metric.TableResultSuccess))
			enginePending := metric.ReadCounter(metric.ProcessedEngineCounter.WithLabelValues(metric.ChunkStatePending, metric.TableResultSuccess))
			if engineEstimated < enginePending {
				engineEstimated = enginePending
			}
			engineFinished := metric.ReadCounter(metric.ProcessedEngineCounter.WithLabelValues(metric.TableStateImported, metric.TableResultSuccess))
			bytesWritten := metric.ReadCounter(metric.BytesCounter.WithLabelValues(metric.TableStateWritten))
			bytesImported := metric.ReadCounter(metric.BytesCounter.WithLabelValues(metric.TableStateImported))

			var state string
			var remaining zap.Field
			switch {
			case finished >= estimated:
				if engineFinished < engineEstimated {
					state = "importing"
				} else {
					state = "post-processing"
				}
			case finished > 0:
				state = "writing"
			default:
				state = "preparing"
			}

			// since we can't accurately estimate the extra time cost by import after all writing are finished,
			// so here we use estimatedWritingProgress * 0.8 + estimatedImportingProgress * 0.2 as the total
			// progress.
			remaining = zap.Skip()
			totalPercent := 0.0
			if finished > 0 {
				writePercent := math.Min(finished/estimated, 1.0)
				importPercent := 1.0
				if bytesWritten > 0 {
					totalBytes := bytesWritten / writePercent
					importPercent = math.Min(bytesImported/totalBytes, 1.0)
				}
				totalPercent = writePercent*0.8 + importPercent*0.2
				if totalPercent < 1.0 {
					remainNanoseconds := (1.0 - totalPercent) / totalPercent * nanoseconds
					remaining = zap.Duration("remaining", time.Duration(remainNanoseconds).Round(time.Second))
				}
			}

			formatPercent := func(finish, estimate float64) string {
				speed := ""
				if estimated > 0 {
					speed = fmt.Sprintf(" (%.1f%%)", finish/estimate*100)
				}
				return speed
			}

			// avoid output bytes speed if there are no unfinished chunks
			chunkSpeed := zap.Skip()
			if bytesRead > 0 {
				chunkSpeed = zap.Float64("speed(MiB/s)", bytesRead/(1048576e-9*nanoseconds))
			}

			// Note: a speed of 28 MiB/s roughly corresponds to 100 GiB/hour.
			log.L().Info("progress",
				zap.String("total", fmt.Sprintf("%.1f%%", totalPercent*100)),
				// zap.String("files", fmt.Sprintf("%.0f/%.0f (%.1f%%)", finished, estimated, finished/estimated*100)),
				zap.String("tables", fmt.Sprintf("%.0f/%.0f%s", completedTables, totalTables, formatPercent(completedTables, totalTables))),
				zap.String("chunks", fmt.Sprintf("%.0f/%.0f%s", finished, estimated, formatPercent(finished, estimated))),
				zap.String("engines", fmt.Sprintf("%.f/%.f%s", engineFinished, engineEstimated, formatPercent(engineFinished, engineEstimated))),
				chunkSpeed,
				zap.String("state", state),
				remaining,
			)

		case <-checkQuotaChan:
			// verify the total space occupied by sorted-kv-dir is below the quota,
			// otherwise we perform an emergency import.
			rc.enforceDiskQuota(ctx)

		case <-glueProgressTicker.C:
			finished := metric.ReadCounter(metric.ChunkCounter.WithLabelValues(metric.ChunkStateFinished))
			rc.tidbGlue.Record(glue.RecordFinishedChunk, uint64(finished))
		}
	}
}

var checksumManagerKey struct{}

func (rc *Controller) restoreTables(ctx context.Context) error {
	logTask := log.L().Begin(zap.InfoLevel, "restore all tables data")

	// for local backend, we should disable some pd scheduler and change some settings, to
	// make split region and ingest sst more stable
	// because importer backend is mostly use for v3.x cluster which doesn't support these api,
	// so we also don't do this for import backend
	if rc.cfg.TikvImporter.Backend == config.BackendLocal {
		// disable some pd schedulers
		pdController, err := pdutil.NewPdController(ctx, rc.cfg.TiDB.PdAddr,
			rc.tls.TLSConfig(), rc.tls.ToPDSecurityOption())
		if err != nil {
			return errors.Trace(err)
		}
		logTask.Info("removing PD leader&region schedulers")
		restoreFn, e := pdController.RemoveSchedulers(ctx)
		defer func() {
			// use context.Background to make sure this restore function can still be executed even if ctx is canceled
			if restoreE := restoreFn(context.Background()); restoreE != nil {
				logTask.Warn("failed to restore removed schedulers, you may need to restore them manually", zap.Error(restoreE))
				return
			}
			logTask.Info("add back PD leader&region schedulers")
		}()
		if e != nil {
			return errors.Trace(err)
		}
	}

	type task struct {
		tr *TableRestore
		cp *checkpoints.TableCheckpoint
	}

	totalTables := 0
	for _, dbMeta := range rc.dbMetas {
		totalTables += len(dbMeta.Tables)
	}
	postProcessTaskChan := make(chan task, totalTables)

	var wg sync.WaitGroup
	var restoreErr common.OnceError

	stopPeriodicActions := make(chan struct{})
	go rc.runPeriodicActions(ctx, stopPeriodicActions)
	defer close(stopPeriodicActions)

	taskCh := make(chan task, rc.cfg.App.IndexConcurrency)
	defer close(taskCh)

	manager, err := newChecksumManager(ctx, rc)
	if err != nil {
		return errors.Trace(err)
	}
	ctx2 := context.WithValue(ctx, &checksumManagerKey, manager)
	for i := 0; i < rc.cfg.App.IndexConcurrency; i++ {
		go func() {
			for task := range taskCh {
				tableLogTask := task.tr.logger.Begin(zap.InfoLevel, "restore table")
				web.BroadcastTableCheckpoint(task.tr.tableName, task.cp)
				needPostProcess, err := task.tr.restoreTable(ctx2, rc, task.cp)
				err = errors.Annotatef(err, "restore table %s failed", task.tr.tableName)
				tableLogTask.End(zap.ErrorLevel, err)
				web.BroadcastError(task.tr.tableName, err)
				metric.RecordTableCount("completed", err)
				restoreErr.Set(err)
				if needPostProcess {
					postProcessTaskChan <- task
				}
				wg.Done()
			}
		}()
	}

	// first collect all tables where the checkpoint is invalid
	allInvalidCheckpoints := make(map[string]checkpoints.CheckpointStatus)
	// collect all tables whose checkpoint's tableID can't match current tableID
	allDirtyCheckpoints := make(map[string]struct{})
	for _, dbMeta := range rc.dbMetas {
		dbInfo, ok := rc.dbInfos[dbMeta.Name]
		if !ok {
			return errors.Errorf("database %s not found in rc.dbInfos", dbMeta.Name)
		}
		for _, tableMeta := range dbMeta.Tables {
			tableInfo, ok := dbInfo.Tables[tableMeta.Name]
			if !ok {
				return errors.Errorf("table info %s.%s not found", dbMeta.Name, tableMeta.Name)
			}

			tableName := common.UniqueTable(dbInfo.Name, tableInfo.Name)
			cp, err := rc.checkpointsDB.Get(ctx, tableName)
			if err != nil {
				return errors.Trace(err)
			}
			if cp.Status <= checkpoints.CheckpointStatusMaxInvalid {
				allInvalidCheckpoints[tableName] = cp.Status
			} else if cp.TableID > 0 && cp.TableID != tableInfo.ID {
				allDirtyCheckpoints[tableName] = struct{}{}
			}
		}
	}

	if len(allInvalidCheckpoints) != 0 {
		logger := log.L()
		logger.Error(
			"TiDB Lightning has failed last time. To prevent data loss, this run will stop now. Please resolve errors first",
			zap.Int("count", len(allInvalidCheckpoints)),
		)

		for tableName, status := range allInvalidCheckpoints {
			failedStep := status * 10
			var action strings.Builder
			action.WriteString("./tidb-lightning-ctl --checkpoint-error-")
			switch failedStep {
			case checkpoints.CheckpointStatusAlteredAutoInc, checkpoints.CheckpointStatusAnalyzed:
				action.WriteString("ignore")
			default:
				action.WriteString("destroy")
			}
			action.WriteString("='")
			action.WriteString(tableName)
			action.WriteString("' --config=...")

			logger.Info("-",
				zap.String("table", tableName),
				zap.Uint8("status", uint8(status)),
				zap.String("failedStep", failedStep.MetricName()),
				zap.Stringer("recommendedAction", &action),
			)
		}

		logger.Info("You may also run `./tidb-lightning-ctl --checkpoint-error-destroy=all --config=...` to start from scratch")
		logger.Info("For details of this failure, read the log file from the PREVIOUS run")

		return errors.New("TiDB Lightning has failed last time; please resolve these errors first")
	}
	if len(allDirtyCheckpoints) > 0 {
		logger := log.L()
		logger.Error(
			"TiDB Lightning has detected tables with illegal checkpoints. To prevent data mismatch, this run will stop now. Please remove these checkpoints first",
			zap.Int("count", len(allDirtyCheckpoints)),
		)

		for tableName := range allDirtyCheckpoints {
			logger.Info("-",
				zap.String("table", tableName),
				zap.String("recommendedAction", "./tidb-lightning-ctl --checkpoint-remove='"+tableName+"' --config=..."),
			)
		}

		logger.Info("You may also run `./tidb-lightning-ctl --checkpoint-remove=all --config=...` to start from scratch")

		return errors.New("TiDB Lightning has detected tables with illegal checkpoints; please remove these checkpoints first")
	}

	for _, dbMeta := range rc.dbMetas {
		dbInfo := rc.dbInfos[dbMeta.Name]
		for _, tableMeta := range dbMeta.Tables {
			tableInfo := dbInfo.Tables[tableMeta.Name]
			tableName := common.UniqueTable(dbInfo.Name, tableInfo.Name)
			cp, err := rc.checkpointsDB.Get(ctx, tableName)
			if err != nil {
				return errors.Trace(err)
			}
			tr, err := NewTableRestore(tableName, tableMeta, dbInfo, tableInfo, cp)
			if err != nil {
				return errors.Trace(err)
			}

			wg.Add(1)
			select {
			case taskCh <- task{tr: tr, cp: cp}:
			case <-ctx.Done():
				return ctx.Err()
			}
		}
	}

	wg.Wait()
	// if context is done, should return directly
	select {
	case <-ctx.Done():
		err = restoreErr.Get()
		if err == nil {
			err = ctx.Err()
		}
		logTask.End(zap.ErrorLevel, err)
		return err
	default:
	}

	close(postProcessTaskChan)
	// otherwise, we should run all tasks in the post-process task chan
	for i := 0; i < rc.cfg.App.TableConcurrency; i++ {
		wg.Add(1)
		go func() {
			for task := range postProcessTaskChan {
				// force all the remain post-process tasks to be executed
				_, err := task.tr.postProcess(ctx2, rc, task.cp, true)
				restoreErr.Set(err)
			}
			wg.Done()
		}()
	}
	wg.Wait()

	err = restoreErr.Get()
	logTask.End(zap.ErrorLevel, err)
	return err
}

func (tr *TableRestore) restoreTable(
	ctx context.Context,
	rc *Controller,
	cp *checkpoints.TableCheckpoint,
) (bool, error) {
	// 1. Load the table info.

	select {
	case <-ctx.Done():
		return false, ctx.Err()
	default:
	}

	// no need to do anything if the chunks are already populated
	if len(cp.Engines) > 0 {
		tr.logger.Info("reusing engines and files info from checkpoint",
			zap.Int("enginesCnt", len(cp.Engines)),
			zap.Int("filesCnt", cp.CountChunks()),
		)
	} else if cp.Status < checkpoints.CheckpointStatusAllWritten {
		if err := tr.populateChunks(ctx, rc, cp); err != nil {
			return false, errors.Trace(err)
		}
		if err := rc.checkpointsDB.InsertEngineCheckpoints(ctx, tr.tableName, cp.Engines); err != nil {
			return false, errors.Trace(err)
		}
		web.BroadcastTableCheckpoint(tr.tableName, cp)

		// rebase the allocator so it exceeds the number of rows.
		if tr.tableInfo.Core.PKIsHandle && tr.tableInfo.Core.ContainsAutoRandomBits() {
			cp.AllocBase = mathutil.MaxInt64(cp.AllocBase, tr.tableInfo.Core.AutoRandID)
			if err := tr.alloc.Get(autoid.AutoRandomType).Rebase(tr.tableInfo.ID, cp.AllocBase, false); err != nil {
				return false, err
			}
		} else {
			cp.AllocBase = mathutil.MaxInt64(cp.AllocBase, tr.tableInfo.Core.AutoIncID)
			if err := tr.alloc.Get(autoid.RowIDAllocType).Rebase(tr.tableInfo.ID, cp.AllocBase, false); err != nil {
				return false, err
			}
		}
		rc.saveCpCh <- saveCp{
			tableName: tr.tableName,
			merger: &checkpoints.RebaseCheckpointMerger{
				AllocBase: cp.AllocBase,
			},
		}
	}

	// 2. Restore engines (if still needed)
	err := tr.restoreEngines(ctx, rc, cp)
	if err != nil {
		return false, errors.Trace(err)
	}

	// 3. Post-process. With the last parameter set to false, we can allow delay analyze execute latter
	return tr.postProcess(ctx, rc, cp, false /* force-analyze */)
}

func (tr *TableRestore) restoreEngines(pCtx context.Context, rc *Controller, cp *checkpoints.TableCheckpoint) error {
	indexEngineCp := cp.Engines[indexEngineID]
	if indexEngineCp == nil {
		return errors.Errorf("table %v index engine checkpoint not found", tr.tableName)
	}

	ctx, cancel := context.WithCancel(pCtx)
	defer cancel()

	// The table checkpoint status set to `CheckpointStatusIndexImported` only if
	// both all data engines and the index engine had been imported to TiKV.
	// But persist index engine checkpoint status and table checkpoint status are
	// not an atomic operation, so `cp.Status < CheckpointStatusIndexImported`
	// but `indexEngineCp.Status == CheckpointStatusImported` could happen
	// when kill lightning after saving index engine checkpoint status before saving
	// table checkpoint status.
	var closedIndexEngine *backend.ClosedEngine
	var restoreErr error
	// if index-engine checkpoint is lower than `CheckpointStatusClosed`, there must be
	// data-engines that need to be restore or import. Otherwise, all data-engines should
	// be finished already.

	if indexEngineCp.Status < checkpoints.CheckpointStatusClosed {
		indexWorker := rc.indexWorkers.Apply()
		defer rc.indexWorkers.Recycle(indexWorker)

		// import backend can't reopen engine if engine is closed, so
		// only open index engine if any data engines don't finish writing.
		var indexEngine *backend.OpenedEngine
		var err error
		for engineID, engine := range cp.Engines {
			if engineID == indexEngineID {
				continue
			}
			if engine.Status < checkpoints.CheckpointStatusAllWritten {
				indexEngine, err = rc.backend.OpenEngine(ctx, tr.tableName, indexEngineID, rc.ts)
				if err != nil {
					return errors.Trace(err)
				}
				break
			}
		}

		logTask := tr.logger.Begin(zap.InfoLevel, "import whole table")
		var wg sync.WaitGroup
		var engineErr common.OnceError
		setError := func(err error) {
			engineErr.Set(err)
			// cancel this context to fail fast
			cancel()
		}

		type engineCheckpoint struct {
			engineID   int32
			checkpoint *checkpoints.EngineCheckpoint
		}
		allEngines := make([]engineCheckpoint, 0, len(cp.Engines))
		for engineID, engine := range cp.Engines {
			allEngines = append(allEngines, engineCheckpoint{engineID: engineID, checkpoint: engine})
		}
		sort.Slice(allEngines, func(i, j int) bool { return allEngines[i].engineID < allEngines[j].engineID })

		for _, ecp := range allEngines {
			engineID := ecp.engineID
			engine := ecp.checkpoint
			select {
			case <-ctx.Done():
				// Set engineErr and break this for loop to wait all the sub-routines done before return.
				// Directly return may cause panic because caller will close the pebble db but some sub routines
				// are still reading from or writing to the pebble db.
				engineErr.Set(ctx.Err())
			default:
			}
			if engineErr.Get() != nil {
				break
			}

			// Should skip index engine
			if engineID < 0 {
				continue
			}

			if engine.Status < checkpoints.CheckpointStatusImported {
				wg.Add(1)

				// Note: We still need tableWorkers to control the concurrency of tables.
				// In the future, we will investigate more about
				// the difference between restoring tables concurrently and restoring tables one by one.
				restoreWorker := rc.tableWorkers.Apply()

				go func(w *worker.Worker, eid int32, ecp *checkpoints.EngineCheckpoint) {
					defer wg.Done()

					engineLogTask := tr.logger.With(zap.Int32("engineNumber", eid)).Begin(zap.InfoLevel, "restore engine")
					dataClosedEngine, err := tr.restoreEngine(ctx, rc, indexEngine, eid, ecp)
					engineLogTask.End(zap.ErrorLevel, err)
					rc.tableWorkers.Recycle(w)
					if err != nil {
						setError(err)
						return
					}

					failpoint.Inject("FailBeforeDataEngineImported", func() {
						panic("forcing failure due to FailBeforeDataEngineImported")
					})

					dataWorker := rc.closedEngineLimit.Apply()
					defer rc.closedEngineLimit.Recycle(dataWorker)
					if err := tr.importEngine(ctx, dataClosedEngine, rc, eid, ecp); err != nil {
						setError(err)
					}
				}(restoreWorker, engineID, engine)
			}
		}

		wg.Wait()

		restoreErr = engineErr.Get()
		logTask.End(zap.ErrorLevel, restoreErr)
		if restoreErr != nil {
			return errors.Trace(restoreErr)
		}

		if indexEngine != nil {
			closedIndexEngine, restoreErr = indexEngine.Close(ctx)
		} else {
			closedIndexEngine, restoreErr = rc.backend.UnsafeCloseEngine(ctx, tr.tableName, indexEngineID)
		}

		rc.saveStatusCheckpoint(tr.tableName, indexEngineID, restoreErr, checkpoints.CheckpointStatusClosed)
	} else if indexEngineCp.Status == checkpoints.CheckpointStatusClosed {
		// If index engine file has been closed but not imported only if context cancel occurred
		// when `importKV()` execution, so `UnsafeCloseEngine` and continue import it.
		closedIndexEngine, restoreErr = rc.backend.UnsafeCloseEngine(ctx, tr.tableName, indexEngineID)
	}
	if restoreErr != nil {
		return errors.Trace(restoreErr)
	}

	if cp.Status < checkpoints.CheckpointStatusIndexImported {
		var err error
		if indexEngineCp.Status < checkpoints.CheckpointStatusImported {
			err = tr.importKV(ctx, closedIndexEngine, rc, indexEngineID)
		}

		failpoint.Inject("FailBeforeIndexEngineImported", func() {
			panic("forcing failure due to FailBeforeIndexEngineImported")
		})

		rc.saveStatusCheckpoint(tr.tableName, checkpoints.WholeTableEngineID, err, checkpoints.CheckpointStatusIndexImported)
		if err != nil {
			return errors.Trace(err)
		}
	}
	return nil
}

func (tr *TableRestore) restoreEngine(
	pCtx context.Context,
	rc *Controller,
	indexEngine *backend.OpenedEngine,
	engineID int32,
	cp *checkpoints.EngineCheckpoint,
) (*backend.ClosedEngine, error) {
	ctx, cancel := context.WithCancel(pCtx)
	defer cancel()
	// all data has finished written, we can close the engine directly.
	if cp.Status >= checkpoints.CheckpointStatusAllWritten {
		closedEngine, err := rc.backend.UnsafeCloseEngine(ctx, tr.tableName, engineID)
		// If any error occurred, recycle worker immediately
		if err != nil {
			return closedEngine, errors.Trace(err)
		}
		return closedEngine, nil
	}

	logTask := tr.logger.With(zap.Int32("engineNumber", engineID)).Begin(zap.InfoLevel, "encode kv data and write")

	dataEngine, err := rc.backend.OpenEngine(ctx, tr.tableName, engineID, rc.ts)
	if err != nil {
		return nil, errors.Trace(err)
	}

	var wg sync.WaitGroup
	var chunkErr common.OnceError

	// Restore table data
	for chunkIndex, chunk := range cp.Chunks {
		if chunk.Chunk.Offset >= chunk.Chunk.EndOffset {
			continue
		}

		select {
		case <-ctx.Done():
			return nil, ctx.Err()
		default:
		}

		if chunkErr.Get() != nil {
			break
		}

		// Flows :
		// 	1. read mydump file
		// 	2. sql -> kvs
		// 	3. load kvs data (into kv deliver server)
		// 	4. flush kvs data (into tikv node)
		cr, err := newChunkRestore(ctx, chunkIndex, rc.cfg, chunk, rc.ioWorkers, rc.store, tr.tableInfo)
		if err != nil {
			return nil, errors.Trace(err)
		}
		var remainChunkCnt float64
		if chunk.Chunk.Offset < chunk.Chunk.EndOffset {
			remainChunkCnt = float64(chunk.Chunk.EndOffset-chunk.Chunk.Offset) / float64(chunk.Chunk.EndOffset-chunk.Key.Offset)
			metric.ChunkCounter.WithLabelValues(metric.ChunkStatePending).Add(remainChunkCnt)
		}

		restoreWorker := rc.regionWorkers.Apply()
		wg.Add(1)
		dataWriter, err := dataEngine.LocalWriter(ctx)
		if err != nil {
			return nil, errors.Trace(err)
		}
		indexWriter, err := indexEngine.LocalWriter(ctx)
		if err != nil {
			return nil, errors.Trace(err)
		}
		go func(w *worker.Worker, cr *chunkRestore) {
			// Restore a chunk.
			defer func() {
				cr.close()
				wg.Done()
				rc.regionWorkers.Recycle(w)
			}()
			metric.ChunkCounter.WithLabelValues(metric.ChunkStateRunning).Add(remainChunkCnt)
			err := cr.restore(ctx, tr, engineID, dataWriter, indexWriter, rc)
			if err == nil {
				err = dataWriter.Close()
			}
			if err == nil {
				err = indexWriter.Close()
			}
			if err == nil {
				metric.ChunkCounter.WithLabelValues(metric.ChunkStateFinished).Add(remainChunkCnt)
				metric.BytesCounter.WithLabelValues(metric.TableStateWritten).Add(float64(cr.chunk.Checksum.SumSize()))
			} else {
				metric.ChunkCounter.WithLabelValues(metric.ChunkStateFailed).Add(remainChunkCnt)
				chunkErr.Set(err)
				cancel()
			}
		}(restoreWorker, cr)
	}

	wg.Wait()

	// Report some statistics into the log for debugging.
	totalKVSize := uint64(0)
	totalSQLSize := int64(0)
	for _, chunk := range cp.Chunks {
		totalKVSize += chunk.Checksum.SumSize()
		totalSQLSize += chunk.Chunk.EndOffset - chunk.Chunk.Offset
	}

	err = chunkErr.Get()
	logTask.End(zap.ErrorLevel, err,
		zap.Int64("read", totalSQLSize),
		zap.Uint64("written", totalKVSize),
	)

	flushAndSaveAllChunks := func() error {
		if err = indexEngine.Flush(ctx); err != nil {
			return errors.Trace(err)
		}
		// Currently we write all the checkpoints after data&index engine are flushed.
		for _, chunk := range cp.Chunks {
			saveCheckpoint(rc, tr, engineID, chunk)
		}
		return nil
	}

	// in local mode, this check-point make no sense, because we don't do flush now,
	// so there may be data lose if exit at here. So we don't write this checkpoint
	// here like other mode.
	if !rc.isLocalBackend() {
		rc.saveStatusCheckpoint(tr.tableName, engineID, err, checkpoints.CheckpointStatusAllWritten)
	}
	if err != nil {
		// if process is canceled, we should flush all chunk checkpoints for local backend
		if rc.isLocalBackend() && common.IsContextCanceledError(err) {
			// ctx is canceled, so to avoid Close engine failed, we use `context.Background()` here
			if _, err2 := dataEngine.Close(context.Background()); err2 != nil {
				log.L().Warn("flush all chunk checkpoints failed before manually exits", zap.Error(err2))
				return nil, errors.Trace(err)
			}
			if err2 := flushAndSaveAllChunks(); err2 != nil {
				log.L().Warn("flush all chunk checkpoints failed before manually exits", zap.Error(err2))
			}
		}
		return nil, errors.Trace(err)
	}

	closedDataEngine, err := dataEngine.Close(ctx)
	// For local backend, if checkpoint is enabled, we must flush index engine to avoid data loss.
	// this flush action impact up to 10% of the performance, so we only do it if necessary.
	if err == nil && rc.cfg.Checkpoint.Enable && rc.isLocalBackend() {
		if err = flushAndSaveAllChunks(); err != nil {
			return nil, errors.Trace(err)
		}

		// Currently we write all the checkpoints after data&index engine are flushed.
		for _, chunk := range cp.Chunks {
			saveCheckpoint(rc, tr, engineID, chunk)
		}
	}
	rc.saveStatusCheckpoint(tr.tableName, engineID, err, checkpoints.CheckpointStatusClosed)
	if err != nil {
		// If any error occurred, recycle worker immediately
		return nil, errors.Trace(err)
	}
	return closedDataEngine, nil
}

func (tr *TableRestore) importEngine(
	ctx context.Context,
	closedEngine *backend.ClosedEngine,
	rc *Controller,
	engineID int32,
	cp *checkpoints.EngineCheckpoint,
) error {
	if cp.Status >= checkpoints.CheckpointStatusImported {
		return nil
	}

	// 1. calling import
	if err := tr.importKV(ctx, closedEngine, rc, engineID); err != nil {
		return errors.Trace(err)
	}

	// 2. perform a level-1 compact if idling.
	if rc.cfg.PostRestore.Level1Compact &&
		atomic.CompareAndSwapInt32(&rc.compactState, compactStateIdle, compactStateDoing) {
		go func() {
			// we ignore level-1 compact failure since it is not fatal.
			// no need log the error, it is done in (*Importer).Compact already.
			_ = rc.doCompact(ctx, Level1Compact)
			atomic.StoreInt32(&rc.compactState, compactStateIdle)
		}()
	}

	return nil
}

// postProcess execute rebase-auto-id/checksum/analyze according to the task config.
//
// if the parameter forcePostProcess to true, postProcess force run checksum and analyze even if the
// post-process-at-last config is true. And if this two phases are skipped, the first return value will be true.
func (tr *TableRestore) postProcess(
	ctx context.Context,
	rc *Controller,
	cp *checkpoints.TableCheckpoint,
	forcePostProcess bool,
) (bool, error) {
	// there are no data in this table, no need to do post process
	// this is important for tables that are just the dump table of views
	// because at this stage, the table was already deleted and replaced by the related view
	if !rc.backend.ShouldPostProcess() || len(cp.Engines) == 1 {
		return false, nil
	}

	// 3. alter table set auto_increment
	if cp.Status < checkpoints.CheckpointStatusAlteredAutoInc {
		rc.alterTableLock.Lock()
		tblInfo := tr.tableInfo.Core
		var err error
		if tblInfo.PKIsHandle && tblInfo.ContainsAutoRandomBits() {
			err = AlterAutoRandom(ctx, rc.tidbGlue.GetSQLExecutor(), tr.tableName, tr.alloc.Get(autoid.AutoRandomType).Base()+1)
		} else if common.TableHasAutoRowID(tblInfo) || tblInfo.GetAutoIncrementColInfo() != nil {
			// only alter auto increment id iff table contains auto-increment column or generated handle
			err = AlterAutoIncrement(ctx, rc.tidbGlue.GetSQLExecutor(), tr.tableName, tr.alloc.Get(autoid.RowIDAllocType).Base()+1)
		}
		rc.alterTableLock.Unlock()
		rc.saveStatusCheckpoint(tr.tableName, checkpoints.WholeTableEngineID, err, checkpoints.CheckpointStatusAlteredAutoInc)
		if err != nil {
			return false, err
		}
		cp.Status = checkpoints.CheckpointStatusAlteredAutoInc
	}

	// tidb backend don't need checksum & analyze
	if !rc.backend.ShouldPostProcess() {
		tr.logger.Debug("skip checksum & analyze, not supported by this backend")
		rc.saveStatusCheckpoint(tr.tableName, checkpoints.WholeTableEngineID, nil, checkpoints.CheckpointStatusAnalyzeSkipped)
		return false, nil
	}

	w := rc.checksumWorks.Apply()
	defer rc.checksumWorks.Recycle(w)

	finished := true
	if cp.Status < checkpoints.CheckpointStatusChecksummed {
		if rc.cfg.PostRestore.Checksum == config.OpLevelOff {
			tr.logger.Info("skip checksum")
			rc.saveStatusCheckpoint(tr.tableName, checkpoints.WholeTableEngineID, nil, checkpoints.CheckpointStatusChecksumSkipped)
		} else {
			if forcePostProcess || !rc.cfg.PostRestore.PostProcessAtLast {
				// 4. do table checksum
				var localChecksum verify.KVChecksum
				for _, engine := range cp.Engines {
					for _, chunk := range engine.Chunks {
						localChecksum.Add(&chunk.Checksum)
					}
				}
				tr.logger.Info("local checksum", zap.Object("checksum", &localChecksum))
				err := tr.compareChecksum(ctx, localChecksum)
				// with post restore level 'optional', we will skip checksum error
				if rc.cfg.PostRestore.Checksum == config.OpLevelOptional {
					if err != nil {
						tr.logger.Warn("compare checksum failed, will skip this error and go on", log.ShortError(err))
						err = nil
					}
				}
				rc.saveStatusCheckpoint(tr.tableName, checkpoints.WholeTableEngineID, err, checkpoints.CheckpointStatusChecksummed)
				if err != nil {
					return false, errors.Trace(err)
				}
				cp.Status = checkpoints.CheckpointStatusChecksummed
			} else {
				finished = false
			}
		}
	}
	if !finished {
		return !finished, nil
	}

	// 5. do table analyze
	if cp.Status < checkpoints.CheckpointStatusAnalyzed {
		switch {
		case rc.cfg.PostRestore.Analyze == config.OpLevelOff:
			tr.logger.Info("skip analyze")
			rc.saveStatusCheckpoint(tr.tableName, checkpoints.WholeTableEngineID, nil, checkpoints.CheckpointStatusAnalyzeSkipped)
			cp.Status = checkpoints.CheckpointStatusAnalyzed
		case forcePostProcess || !rc.cfg.PostRestore.PostProcessAtLast:
			err := tr.analyzeTable(ctx, rc.tidbGlue.GetSQLExecutor())
			// witch post restore level 'optional', we will skip analyze error
			if rc.cfg.PostRestore.Analyze == config.OpLevelOptional {
				if err != nil {
					tr.logger.Warn("analyze table failed, will skip this error and go on", log.ShortError(err))
					err = nil
				}
			}
			rc.saveStatusCheckpoint(tr.tableName, checkpoints.WholeTableEngineID, err, checkpoints.CheckpointStatusAnalyzed)
			if err != nil {
				return false, errors.Trace(err)
			}
			cp.Status = checkpoints.CheckpointStatusAnalyzed
		default:
			finished = false
		}
	}

	return !finished, nil
}

// do full compaction for the whole data.
func (rc *Controller) fullCompact(ctx context.Context) error {
	if !rc.cfg.PostRestore.Compact {
		log.L().Info("skip full compaction")
		return nil
	}

	// wait until any existing level-1 compact to complete first.
	task := log.L().Begin(zap.InfoLevel, "wait for completion of existing level 1 compaction")
	for !atomic.CompareAndSwapInt32(&rc.compactState, compactStateIdle, compactStateDoing) {
		time.Sleep(100 * time.Millisecond)
	}
	task.End(zap.ErrorLevel, nil)

	return errors.Trace(rc.doCompact(ctx, FullLevelCompact))
}

func (rc *Controller) doCompact(ctx context.Context, level int32) error {
	tls := rc.tls.WithHost(rc.cfg.TiDB.PdAddr)
	return tikv.ForAllStores(
		ctx,
		tls,
		tikv.StoreStateDisconnected,
		func(c context.Context, store *tikv.Store) error {
			return tikv.Compact(c, tls, store.Address, level)
		},
	)
}

func (rc *Controller) switchToImportMode(ctx context.Context) {
	rc.switchTiKVMode(ctx, sstpb.SwitchMode_Import)
}

func (rc *Controller) switchToNormalMode(ctx context.Context) error {
	rc.switchTiKVMode(ctx, sstpb.SwitchMode_Normal)
	return nil
}

func (rc *Controller) switchTiKVMode(ctx context.Context, mode sstpb.SwitchMode) {
	// It is fine if we miss some stores which did not switch to Import mode,
	// since we're running it periodically, so we exclude disconnected stores.
	// But it is essential all stores be switched back to Normal mode to allow
	// normal operation.
	var minState tikv.StoreState
	if mode == sstpb.SwitchMode_Import {
		minState = tikv.StoreStateOffline
	} else {
		minState = tikv.StoreStateDisconnected
	}
	tls := rc.tls.WithHost(rc.cfg.TiDB.PdAddr)
	// we ignore switch mode failure since it is not fatal.
	// no need log the error, it is done in kv.SwitchMode already.
	_ = tikv.ForAllStores(
		ctx,
		tls,
		minState,
		func(c context.Context, store *tikv.Store) error {
			return tikv.SwitchMode(c, tls, store.Address, mode)
		},
	)
}

func (rc *Controller) enforceDiskQuota(ctx context.Context) {
	if !atomic.CompareAndSwapInt32(&rc.diskQuotaState, diskQuotaStateIdle, diskQuotaStateChecking) {
		// do not run multiple the disk quota check / import simultaneously.
		// (we execute the lock check in background to avoid blocking the cron thread)
		return
	}

	go func() {
		// locker is assigned when we detect the disk quota is exceeded.
		// before the disk quota is confirmed exceeded, we keep the diskQuotaLock
		// unlocked to avoid periodically interrupting the writer threads.
		var locker sync.Locker
		defer func() {
			atomic.StoreInt32(&rc.diskQuotaState, diskQuotaStateIdle)
			if locker != nil {
				locker.Unlock()
			}
		}()

		isRetrying := false

		for {
			// sleep for a cycle if we are retrying because there is nothing new to import.
			if isRetrying {
				select {
				case <-ctx.Done():
					return
				case <-time.After(rc.cfg.Cron.CheckDiskQuota.Duration):
				}
			} else {
				isRetrying = true
			}

			quota := int64(rc.cfg.TikvImporter.DiskQuota)
			largeEngines, inProgressLargeEngines, totalDiskSize, totalMemSize := rc.backend.CheckDiskQuota(quota)
			metric.LocalStorageUsageBytesGauge.WithLabelValues("disk").Set(float64(totalDiskSize))
			metric.LocalStorageUsageBytesGauge.WithLabelValues("mem").Set(float64(totalMemSize))

			logger := log.With(
				zap.Int64("diskSize", totalDiskSize),
				zap.Int64("memSize", totalMemSize),
				zap.Int64("quota", quota),
				zap.Int("largeEnginesCount", len(largeEngines)),
				zap.Int("inProgressLargeEnginesCount", inProgressLargeEngines))

			if len(largeEngines) == 0 && inProgressLargeEngines == 0 {
				logger.Debug("disk quota respected")
				return
			}

			if locker == nil {
				// blocks all writers when we detected disk quota being exceeded.
				rc.diskQuotaLock.Lock()
				locker = &rc.diskQuotaLock
			}

			logger.Warn("disk quota exceeded")
			if len(largeEngines) == 0 {
				logger.Warn("all large engines are already importing, keep blocking all writes")
				continue
			}

			// flush all engines so that checkpoints can be updated.
			if err := rc.backend.FlushAll(ctx); err != nil {
				logger.Error("flush engine for disk quota failed, check again later", log.ShortError(err))
				return
			}

			// at this point, all engines are synchronized on disk.
			// we then import every large engines one by one and complete.
			// if any engine failed to import, we just try again next time, since the data are still intact.
			atomic.StoreInt32(&rc.diskQuotaState, diskQuotaStateImporting)
			task := logger.Begin(zap.WarnLevel, "importing large engines for disk quota")
			var importErr error
			for _, engine := range largeEngines {
				if err := rc.backend.UnsafeImportAndReset(ctx, engine); err != nil {
					importErr = multierr.Append(importErr, err)
				}
			}
			task.End(zap.ErrorLevel, importErr)
			return
		}
	}()
}

func (rc *Controller) checkRequirements(ctx context.Context) error {
	// skip requirement check if explicitly turned off
	if !rc.cfg.App.CheckRequirements {
		return nil
	}
	checkCtx := &backend.CheckCtx{
		DBMetas: rc.dbMetas,
	}
	if err := rc.backend.CheckRequirements(ctx, checkCtx); err != nil {
		return errors.Trace(err)
	}
	return nil
}

func (rc *Controller) setGlobalVariables(ctx context.Context) error {
	// set new collation flag base on tidb config
	enabled := ObtainNewCollationEnabled(ctx, rc.tidbGlue.GetSQLExecutor())
	// we should enable/disable new collation here since in server mode, tidb config
	// may be different in different tasks
	collate.SetNewCollationEnabledForTest(enabled)
	return nil
}

func (rc *Controller) waitCheckpointFinish() {
	// wait checkpoint process finish so that we can do cleanup safely
	close(rc.saveCpCh)
	rc.checkpointsWg.Wait()
}

func (rc *Controller) cleanCheckpoints(ctx context.Context) error {
	rc.waitCheckpointFinish()

	if !rc.cfg.Checkpoint.Enable {
		return nil
	}

	logger := log.With(
		zap.Bool("keepAfterSuccess", rc.cfg.Checkpoint.KeepAfterSuccess),
		zap.Int64("taskID", rc.cfg.TaskID),
	)

	task := logger.Begin(zap.InfoLevel, "clean checkpoints")
	var err error
	if rc.cfg.Checkpoint.KeepAfterSuccess {
		err = rc.checkpointsDB.MoveCheckpoints(ctx, rc.cfg.TaskID)
	} else {
		err = rc.checkpointsDB.RemoveCheckpoint(ctx, "all")
	}
	task.End(zap.ErrorLevel, err)
	return errors.Annotate(err, "clean checkpoints")
}

func (rc *Controller) isLocalBackend() bool {
	return rc.cfg.TikvImporter.Backend == "local"
}

type chunkRestore struct {
	parser mydump.Parser
	index  int
	chunk  *checkpoints.ChunkCheckpoint
}

func newChunkRestore(
	ctx context.Context,
	index int,
	cfg *config.Config,
	chunk *checkpoints.ChunkCheckpoint,
	ioWorkers *worker.Pool,
	store storage.ExternalStorage,
	tableInfo *checkpoints.TidbTableInfo,
) (*chunkRestore, error) {
	blockBufSize := int64(cfg.Mydumper.ReadBlockSize)

	var reader storage.ReadSeekCloser
	var err error
	if chunk.FileMeta.Type == mydump.SourceTypeParquet {
		reader, err = mydump.OpenParquetReader(ctx, store, chunk.FileMeta.Path, chunk.FileMeta.FileSize)
	} else {
		reader, err = store.Open(ctx, chunk.FileMeta.Path)
	}
	if err != nil {
		return nil, errors.Trace(err)
	}

	var parser mydump.Parser
	switch chunk.FileMeta.Type {
	case mydump.SourceTypeCSV:
		hasHeader := cfg.Mydumper.CSV.Header && chunk.Chunk.Offset == 0
		parser = mydump.NewCSVParser(&cfg.Mydumper.CSV, reader, blockBufSize, ioWorkers, hasHeader)
	case mydump.SourceTypeSQL:
		parser = mydump.NewChunkParser(cfg.TiDB.SQLMode, reader, blockBufSize, ioWorkers)
	case mydump.SourceTypeParquet:
		parser, err = mydump.NewParquetParser(ctx, store, reader, chunk.FileMeta.Path)
		if err != nil {
			return nil, errors.Trace(err)
		}
	default:
		panic(fmt.Sprintf("file '%s' with unknown source type '%s'", chunk.Key.Path, chunk.FileMeta.Type.String()))
	}

	if err = parser.SetPos(chunk.Chunk.Offset, chunk.Chunk.PrevRowIDMax); err != nil {
		return nil, errors.Trace(err)
	}
	if len(chunk.ColumnPermutation) > 0 {
		parser.SetColumns(getColumnNames(tableInfo.Core, chunk.ColumnPermutation))
	}

	return &chunkRestore{
		parser: parser,
		index:  index,
		chunk:  chunk,
	}, nil
}

func (cr *chunkRestore) close() {
	cr.parser.Close()
}

type TableRestore struct {
	// The unique table name in the form "`db`.`tbl`".
	tableName string
	dbInfo    *checkpoints.TidbDBInfo
	tableInfo *checkpoints.TidbTableInfo
	tableMeta *mydump.MDTableMeta
	encTable  table.Table
	alloc     autoid.Allocators
	logger    log.Logger
}

func NewTableRestore(
	tableName string,
	tableMeta *mydump.MDTableMeta,
	dbInfo *checkpoints.TidbDBInfo,
	tableInfo *checkpoints.TidbTableInfo,
	cp *checkpoints.TableCheckpoint,
) (*TableRestore, error) {
	idAlloc := kv.NewPanickingAllocators(cp.AllocBase)
	tbl, err := tables.TableFromMeta(idAlloc, tableInfo.Core)
	if err != nil {
		return nil, errors.Annotatef(err, "failed to tables.TableFromMeta %s", tableName)
	}

	return &TableRestore{
		tableName: tableName,
		dbInfo:    dbInfo,
		tableInfo: tableInfo,
		tableMeta: tableMeta,
		encTable:  tbl,
		alloc:     idAlloc,
		logger:    log.With(zap.String("table", tableName)),
	}, nil
}

func (tr *TableRestore) Close() {
	tr.encTable = nil
	tr.logger.Info("restore done")
}

func (tr *TableRestore) populateChunks(ctx context.Context, rc *Controller, cp *checkpoints.TableCheckpoint) error {
	task := tr.logger.Begin(zap.InfoLevel, "load engines and files")
	chunks, err := mydump.MakeTableRegions(ctx, tr.tableMeta, len(tr.tableInfo.Core.Columns), rc.cfg, rc.ioWorkers, rc.store)
	if err == nil {
		timestamp := time.Now().Unix()
		failpoint.Inject("PopulateChunkTimestamp", func(v failpoint.Value) {
			timestamp = int64(v.(int))
		})
		for _, chunk := range chunks {
			engine, found := cp.Engines[chunk.EngineID]
			if !found {
				engine = &checkpoints.EngineCheckpoint{
					Status: checkpoints.CheckpointStatusLoaded,
				}
				cp.Engines[chunk.EngineID] = engine
			}
			ccp := &checkpoints.ChunkCheckpoint{
				Key: checkpoints.ChunkCheckpointKey{
					Path:   chunk.FileMeta.Path,
					Offset: chunk.Chunk.Offset,
				},
				FileMeta:          chunk.FileMeta,
				ColumnPermutation: nil,
				Chunk:             chunk.Chunk,
				Timestamp:         timestamp,
			}
			if len(chunk.Chunk.Columns) > 0 {
				perms, err := tr.parseColumnPermutations(chunk.Chunk.Columns)
				if err != nil {
					return errors.Trace(err)
				}
				ccp.ColumnPermutation = perms
			}
			engine.Chunks = append(engine.Chunks, ccp)
		}

		// Add index engine checkpoint
		cp.Engines[indexEngineID] = &checkpoints.EngineCheckpoint{Status: checkpoints.CheckpointStatusLoaded}
	}
	task.End(zap.ErrorLevel, err,
		zap.Int("enginesCnt", len(cp.Engines)),
		zap.Int("filesCnt", len(chunks)),
	)
	return err
}

// initializeColumns computes the "column permutation" for an INSERT INTO
// statement. Suppose a table has columns (a, b, c, d) in canonical order, and
// we execute `INSERT INTO (d, b, a) VALUES ...`, we will need to remap the
// columns as:
//
// - column `a` is at position 2
// - column `b` is at position 1
// - column `c` is missing
// - column `d` is at position 0
//
// The column permutation of (d, b, a) is set to be [2, 1, -1, 0].
//
// The argument `columns` _must_ be in lower case.
func (tr *TableRestore) initializeColumns(columns []string, ccp *checkpoints.ChunkCheckpoint) error {
	var colPerm []int
	if len(columns) == 0 {
		colPerm = make([]int, 0, len(tr.tableInfo.Core.Columns)+1)
		shouldIncludeRowID := common.TableHasAutoRowID(tr.tableInfo.Core)

		// no provided columns, so use identity permutation.
		for i := range tr.tableInfo.Core.Columns {
			colPerm = append(colPerm, i)
		}
		if shouldIncludeRowID {
			colPerm = append(colPerm, -1)
		}
	} else {
		var err error
		colPerm, err = tr.parseColumnPermutations(columns)
		if err != nil {
			return errors.Trace(err)
		}
	}

	ccp.ColumnPermutation = colPerm
	return nil
}

func (tr *TableRestore) parseColumnPermutations(columns []string) ([]int, error) {
	colPerm := make([]int, 0, len(tr.tableInfo.Core.Columns)+1)

	columnMap := make(map[string]int)
	for i, column := range columns {
		columnMap[column] = i
	}

	tableColumnMap := make(map[string]int)
	for i, col := range tr.tableInfo.Core.Columns {
		tableColumnMap[col.Name.L] = i
	}

	// check if there are some unknown columns
	var unknownCols []string
	for _, c := range columns {
		if _, ok := tableColumnMap[c]; !ok && c != model.ExtraHandleName.L {
			unknownCols = append(unknownCols, c)
		}
	}
	if len(unknownCols) > 0 {
		return colPerm, errors.Errorf("unknown columns in header %s", unknownCols)
	}

	for _, colInfo := range tr.tableInfo.Core.Columns {
		if i, ok := columnMap[colInfo.Name.L]; ok {
			colPerm = append(colPerm, i)
		} else {
			if len(colInfo.GeneratedExprString) == 0 {
				tr.logger.Warn("column missing from data file, going to fill with default value",
					zap.String("colName", colInfo.Name.O),
					zap.Stringer("colType", &colInfo.FieldType),
				)
			}
			colPerm = append(colPerm, -1)
		}
	}
	if i, ok := columnMap[model.ExtraHandleName.L]; ok {
		colPerm = append(colPerm, i)
	} else if common.TableHasAutoRowID(tr.tableInfo.Core) {
		colPerm = append(colPerm, -1)
	}

	return colPerm, nil
}

func getColumnNames(tableInfo *model.TableInfo, permutation []int) []string {
	colIndexes := make([]int, 0, len(permutation))
	for i := 0; i < len(permutation); i++ {
		colIndexes = append(colIndexes, -1)
	}
	colCnt := 0
	for i, p := range permutation {
		if p >= 0 {
			colIndexes[p] = i
			colCnt++
		}
	}

	names := make([]string, 0, colCnt)
	for _, idx := range colIndexes {
		// skip columns with index -1
		if idx >= 0 {
			// original fields contains _tidb_rowid field
			if idx == len(tableInfo.Columns) {
				names = append(names, model.ExtraHandleName.O)
			} else {
				names = append(names, tableInfo.Columns[idx].Name.O)
			}
		}
	}
	return names
}

func (tr *TableRestore) importKV(
	ctx context.Context,
	closedEngine *backend.ClosedEngine,
	rc *Controller,
	engineID int32,
) error {
	task := closedEngine.Logger().Begin(zap.InfoLevel, "import and cleanup engine")

	err := closedEngine.Import(ctx)
	rc.saveStatusCheckpoint(tr.tableName, engineID, err, checkpoints.CheckpointStatusImported)
	if err == nil {
		err = closedEngine.Cleanup(ctx)
	}

	dur := task.End(zap.ErrorLevel, err)

	if err != nil {
		return errors.Trace(err)
	}

	metric.ImportSecondsHistogram.Observe(dur.Seconds())

	failpoint.Inject("SlowDownImport", func() {})

	return nil
}

// do checksum for each table.
func (tr *TableRestore) compareChecksum(ctx context.Context, localChecksum verify.KVChecksum) error {
	remoteChecksum, err := DoChecksum(ctx, tr.tableInfo)
	if err != nil {
		return errors.Trace(err)
	}

	if remoteChecksum.Checksum != localChecksum.Sum() ||
		remoteChecksum.TotalKVs != localChecksum.SumKVS() ||
		remoteChecksum.TotalBytes != localChecksum.SumSize() {
		return errors.Errorf("checksum mismatched remote vs local => (checksum: %d vs %d) (total_kvs: %d vs %d) (total_bytes:%d vs %d)",
			remoteChecksum.Checksum, localChecksum.Sum(),
			remoteChecksum.TotalKVs, localChecksum.SumKVS(),
			remoteChecksum.TotalBytes, localChecksum.SumSize(),
		)
	}

	tr.logger.Info("checksum pass", zap.Object("local", &localChecksum))
	return nil
}

func (tr *TableRestore) analyzeTable(ctx context.Context, g glue.SQLExecutor) error {
	task := tr.logger.Begin(zap.InfoLevel, "analyze")
	err := g.ExecuteWithLog(ctx, "ANALYZE TABLE "+tr.tableName, "analyze table", tr.logger)
	task.End(zap.ErrorLevel, err)
	return err
}

var (
	maxKVQueueSize         = 128            // Cache at most this number of rows before blocking the encode loop
	minDeliverBytes uint64 = 96 * units.KiB // 96 KB (data + index). batch at least this amount of bytes to reduce number of messages
)

type deliveredKVs struct {
	kvs     kv.Row // if kvs is nil, this indicated we've got the last message.
	columns []string
	offset  int64
	rowID   int64
}

type deliverResult struct {
	totalDur time.Duration
	err      error
}

//nolint:nakedret // TODO: refactor
func (cr *chunkRestore) deliverLoop(
	ctx context.Context,
	kvsCh <-chan []deliveredKVs,
	t *TableRestore,
	engineID int32,
	dataEngine, indexEngine *backend.LocalEngineWriter,
	rc *Controller,
) (deliverTotalDur time.Duration, err error) {
	var channelClosed bool

	deliverLogger := t.logger.With(
		zap.Int32("engineNumber", engineID),
		zap.Int("fileIndex", cr.index),
		zap.Stringer("path", &cr.chunk.Key),
		zap.String("task", "deliver"),
	)

	for !channelClosed {
		var dataChecksum, indexChecksum verify.KVChecksum
		var columns []string
		var kvPacket []deliveredKVs
		// init these two field as checkpoint current value, so even if there are no kv pairs delivered,
		// chunk checkpoint should stay the same
		offset := cr.chunk.Chunk.Offset
		rowID := cr.chunk.Chunk.PrevRowIDMax
		// Fetch enough KV pairs from the source.
		dataKVs := rc.backend.MakeEmptyRows()
		indexKVs := rc.backend.MakeEmptyRows()

	populate:
		for dataChecksum.SumSize()+indexChecksum.SumSize() < minDeliverBytes {
			select {
			case kvPacket = <-kvsCh:
				if len(kvPacket) == 0 {
					channelClosed = true
					break populate
				}
				for _, p := range kvPacket {
					p.kvs.ClassifyAndAppend(&dataKVs, &dataChecksum, &indexKVs, &indexChecksum)
					columns = p.columns
					offset = p.offset
					rowID = p.rowID
				}
			case <-ctx.Done():
				err = ctx.Err()
				return
			}
		}

		// we are allowed to save checkpoint when the disk quota state moved to "importing"
		// since all engines are flushed.
		if atomic.LoadInt32(&rc.diskQuotaState) == diskQuotaStateImporting {
			saveCheckpoint(rc, t, engineID, cr.chunk)
		}

		err = func() error {
			rc.diskQuotaLock.RLock()
			defer rc.diskQuotaLock.RUnlock()

			// Write KVs into the engine
			start := time.Now()

			if err = dataEngine.WriteRows(ctx, columns, dataKVs); err != nil {
				deliverLogger.Error("write to data engine failed", log.ShortError(err))
				return errors.Trace(err)
			}
			if err = indexEngine.WriteRows(ctx, columns, indexKVs); err != nil {
				deliverLogger.Error("write to index engine failed", log.ShortError(err))
				return errors.Trace(err)
			}

			deliverDur := time.Since(start)
			deliverTotalDur += deliverDur
			metric.BlockDeliverSecondsHistogram.Observe(deliverDur.Seconds())
			metric.BlockDeliverBytesHistogram.WithLabelValues(metric.BlockDeliverKindData).Observe(float64(dataChecksum.SumSize()))
			metric.BlockDeliverBytesHistogram.WithLabelValues(metric.BlockDeliverKindIndex).Observe(float64(indexChecksum.SumSize()))
			metric.BlockDeliverKVPairsHistogram.WithLabelValues(metric.BlockDeliverKindData).Observe(float64(dataChecksum.SumKVS()))
			metric.BlockDeliverKVPairsHistogram.WithLabelValues(metric.BlockDeliverKindIndex).Observe(float64(indexChecksum.SumKVS()))
			return nil
		}()
		if err != nil {
			return
		}

		// Update the table, and save a checkpoint.
		// (the write to the importer is effective immediately, thus update these here)
		// No need to apply a lock since this is the only thread updating `cr.chunk.**`.
		// In local mode, we should write these checkpoint after engine flushed.
		cr.chunk.Checksum.Add(&dataChecksum)
		cr.chunk.Checksum.Add(&indexChecksum)
		cr.chunk.Chunk.Offset = offset
		cr.chunk.Chunk.PrevRowIDMax = rowID
		if !rc.isLocalBackend() && (dataChecksum.SumKVS() != 0 || indexChecksum.SumKVS() != 0) {
			// No need to save checkpoint if nothing was delivered.
			saveCheckpoint(rc, t, engineID, cr.chunk)
		}
		failpoint.Inject("SlowDownWriteRows", func() {
			deliverLogger.Warn("Slowed down write rows")
		})
		failpoint.Inject("FailAfterWriteRows", nil)
		// TODO: for local backend, we may save checkpoint more frequently, e.g. after written
		// 10GB kv pairs to data engine, we can do a flush for both data & index engine, then we
		// can safely update current checkpoint.

		failpoint.Inject("LocalBackendSaveCheckpoint", func() {
			if !rc.isLocalBackend() && (dataChecksum.SumKVS() != 0 || indexChecksum.SumKVS() != 0) {
				// No need to save checkpoint if nothing was delivered.
				saveCheckpoint(rc, t, engineID, cr.chunk)
			}
		})
	}

	return
}

func saveCheckpoint(rc *Controller, t *TableRestore, engineID int32, chunk *checkpoints.ChunkCheckpoint) {
	// We need to update the AllocBase every time we've finished a file.
	// The AllocBase is determined by the maximum of the "handle" (_tidb_rowid
	// or integer primary key), which can only be obtained by reading all data.

	var base int64
	if t.tableInfo.Core.PKIsHandle && t.tableInfo.Core.ContainsAutoRandomBits() {
		base = t.alloc.Get(autoid.AutoRandomType).Base() + 1
	} else {
		base = t.alloc.Get(autoid.RowIDAllocType).Base() + 1
	}
	rc.saveCpCh <- saveCp{
		tableName: t.tableName,
		merger: &checkpoints.RebaseCheckpointMerger{
			AllocBase: base,
		},
	}
	rc.saveCpCh <- saveCp{
		tableName: t.tableName,
		merger: &checkpoints.ChunkCheckpointMerger{
			EngineID:          engineID,
			Key:               chunk.Key,
			Checksum:          chunk.Checksum,
			Pos:               chunk.Chunk.Offset,
			RowID:             chunk.Chunk.PrevRowIDMax,
			ColumnPermutation: chunk.ColumnPermutation,
		},
	}
}

//nolint:nakedret // TODO: refactor
func (cr *chunkRestore) encodeLoop(
	ctx context.Context,
	kvsCh chan<- []deliveredKVs,
	t *TableRestore,
	logger log.Logger,
	kvEncoder kv.Encoder,
	deliverCompleteCh <-chan deliverResult,
	rc *Controller,
) (readTotalDur time.Duration, encodeTotalDur time.Duration, err error) {
	send := func(kvs []deliveredKVs) error {
		select {
		case kvsCh <- kvs:
			return nil
		case <-ctx.Done():
			return ctx.Err()
		case deliverResult, ok := <-deliverCompleteCh:
			if deliverResult.err == nil && !ok {
				deliverResult.err = ctx.Err()
			}
			if deliverResult.err == nil {
				deliverResult.err = errors.New("unexpected premature fulfillment")
				logger.DPanic("unexpected: deliverCompleteCh prematurely fulfilled with no error", zap.Bool("chIsOpen", ok))
			}
			return errors.Trace(deliverResult.err)
		}
	}

	pauser, maxKvPairsCnt := rc.pauser, rc.cfg.TikvImporter.MaxKVPairs
	initializedColumns, reachEOF := false, false
	for !reachEOF {
		if err = pauser.Wait(ctx); err != nil {
			return
		}
		offset, _ := cr.parser.Pos()
		if offset >= cr.chunk.Chunk.EndOffset {
			break
		}

		var readDur, encodeDur time.Duration
		canDeliver := false
		kvPacket := make([]deliveredKVs, 0, maxKvPairsCnt)
		var newOffset, rowID int64
	outLoop:
		for !canDeliver {
			readDurStart := time.Now()
			err = cr.parser.ReadRow()
			columnNames := cr.parser.Columns()
			newOffset, rowID = cr.parser.Pos()
			switch errors.Cause(err) {
			case nil:
				if !initializedColumns {
					if len(cr.chunk.ColumnPermutation) == 0 {
						if err = t.initializeColumns(columnNames, cr.chunk); err != nil {
							return
						}
					}
					initializedColumns = true
				}
			case io.EOF:
				reachEOF = true
				break outLoop
			default:
				err = errors.Annotatef(err, "in file %s at offset %d", &cr.chunk.Key, newOffset)
				return
			}
			readDur += time.Since(readDurStart)
			encodeDurStart := time.Now()
			lastRow := cr.parser.LastRow()
			// sql -> kv
			kvs, encodeErr := kvEncoder.Encode(logger, lastRow.Row, lastRow.RowID, cr.chunk.ColumnPermutation)
			encodeDur += time.Since(encodeDurStart)
			cr.parser.RecycleRow(lastRow)
			if encodeErr != nil {
				err = errors.Annotatef(encodeErr, "in file %s at offset %d", &cr.chunk.Key, newOffset)
				return
			}
			kvPacket = append(kvPacket, deliveredKVs{kvs: kvs, columns: columnNames, offset: newOffset, rowID: rowID})
			if len(kvPacket) >= maxKvPairsCnt || newOffset == cr.chunk.Chunk.EndOffset {
				canDeliver = true
			}
		}
		encodeTotalDur += encodeDur
		metric.RowEncodeSecondsHistogram.Observe(encodeDur.Seconds())
		readTotalDur += readDur
		metric.RowReadSecondsHistogram.Observe(readDur.Seconds())
		metric.RowReadBytesHistogram.Observe(float64(newOffset - offset))

		if len(kvPacket) != 0 {
			deliverKvStart := time.Now()
			if err = send(kvPacket); err != nil {
				return
			}
			metric.RowKVDeliverSecondsHistogram.Observe(time.Since(deliverKvStart).Seconds())
		}
	}

	err = send([]deliveredKVs{})
	return
}

func (cr *chunkRestore) restore(
	ctx context.Context,
	t *TableRestore,
	engineID int32,
	dataEngine, indexEngine *backend.LocalEngineWriter,
	rc *Controller,
) error {
	// Create the encoder.
	kvEncoder, err := rc.backend.NewEncoder(t.encTable, &kv.SessionOptions{
		SQLMode:   rc.cfg.TiDB.SQLMode,
		Timestamp: cr.chunk.Timestamp,
		SysVars:   rc.sysVars,
		// use chunk.PrevRowIDMax as the auto random seed, so it can stay the same value after recover from checkpoint.
		AutoRandomSeed: cr.chunk.Chunk.PrevRowIDMax,
	})
	if err != nil {
		return err
	}

	kvsCh := make(chan []deliveredKVs, maxKVQueueSize)
	deliverCompleteCh := make(chan deliverResult)

	defer func() {
		kvEncoder.Close()
		kvEncoder = nil
		close(kvsCh)
	}()

	go func() {
		defer close(deliverCompleteCh)
		dur, err := cr.deliverLoop(ctx, kvsCh, t, engineID, dataEngine, indexEngine, rc)
		select {
		case <-ctx.Done():
		case deliverCompleteCh <- deliverResult{dur, err}:
		}
	}()

	logTask := t.logger.With(
		zap.Int32("engineNumber", engineID),
		zap.Int("fileIndex", cr.index),
		zap.Stringer("path", &cr.chunk.Key),
	).Begin(zap.InfoLevel, "restore file")

	readTotalDur, encodeTotalDur, err := cr.encodeLoop(ctx, kvsCh, t, logTask.Logger, kvEncoder, deliverCompleteCh, rc)
	if err != nil {
		return err
	}

	select {
	case deliverResult, ok := <-deliverCompleteCh:
		if ok {
			logTask.End(zap.ErrorLevel, deliverResult.err,
				zap.Duration("readDur", readTotalDur),
				zap.Duration("encodeDur", encodeTotalDur),
				zap.Duration("deliverDur", deliverResult.totalDur),
				zap.Object("checksum", &cr.chunk.Checksum),
			)
			return errors.Trace(deliverResult.err)
		}
		// else, this must cause by ctx cancel
		return ctx.Err()
	case <-ctx.Done():
		return ctx.Err()
	}
}<|MERGE_RESOLUTION|>--- conflicted
+++ resolved
@@ -576,10 +576,7 @@
 	}
 }
 
-<<<<<<< HEAD
-func (rc *Controller) restoreSchema(ctx context.Context) error {
-=======
-func (rc *RestoreController) checkTableEmpty(ctx context.Context, tableName string) error {
+func (rc *Controller) checkTableEmpty(ctx context.Context, tableName string) error {
 	db, err := rc.tidbGlue.GetDB()
 	if err != nil {
 		return err
@@ -599,8 +596,7 @@
 	}
 }
 
-func (rc *RestoreController) restoreSchema(ctx context.Context) error {
->>>>>>> 75911b16
+func (rc *Controller) restoreSchema(ctx context.Context) error {
 	if !rc.cfg.Mydumper.NoSchema {
 		logTask := log.L().Begin(zap.InfoLevel, "restore all schema")
 		concurrency := utils.MinInt(rc.cfg.App.RegionConcurrency, 8)
@@ -654,7 +650,7 @@
 						return errors.Trace(err)
 					}
 
-					if dbCp.Status > CheckpointStatusMissing {
+					if dbCp.Status > checkpoints.CheckpointStatusMissing {
 						continue
 					}
 				}
