--- conflicted
+++ resolved
@@ -71,9 +71,6 @@
 	defaultIndexSerialScanConcurrency = 20
 	defaultChecksumTableConcurrency   = 2
 
-	defaultEngineMemCacheSize      = 512 * units.MiB
-	defaultLocalWriterMemCacheSize = 128 * units.MiB
-
 	// autoDiskQuotaLocalReservedSpeed is the estimated size increase per
 	// millisecond per write thread the local backend may gain on all engines.
 	// This is used to compute the maximum size overshoot between two disk quota
@@ -82,6 +79,8 @@
 	// With cron.check-disk-quota = 1m, region-concurrency = 40, this should
 	// contribute 2.3 GiB to the reserved size.
 	autoDiskQuotaLocalReservedSpeed uint64 = 1 * units.KiB
+	defaultEngineMemCacheSize              = 512 * units.MiB
+	defaultLocalWriterMemCacheSize         = 128 * units.MiB
 )
 
 var (
@@ -549,47 +548,8 @@
 	}
 
 	if cfg.TikvImporter.Backend == BackendLocal {
-<<<<<<< HEAD
 		if err := cfg.CheckAndAdjustForLocalBackend(); err != nil {
 			return err
-=======
-		if len(cfg.TikvImporter.SortedKVDir) == 0 {
-			return errors.Errorf("tikv-importer.sorted-kv-dir must not be empty!")
-		}
-
-		storageSizeDir := filepath.Clean(cfg.TikvImporter.SortedKVDir)
-		sortedKVDirInfo, err := os.Stat(storageSizeDir)
-		switch {
-		case os.IsNotExist(err):
-			// the sorted-kv-dir does not exist, meaning we will create it automatically.
-			// so we extract the storage size from its parent directory.
-			storageSizeDir = filepath.Dir(storageSizeDir)
-		case err == nil:
-			if !sortedKVDirInfo.IsDir() {
-				return errors.Errorf("tikv-importer.sorted-kv-dir ('%s') is not a directory", storageSizeDir)
-			}
-		default:
-			return errors.Annotate(err, "invalid tikv-importer.sorted-kv-dir")
-		}
-
-		if cfg.TikvImporter.DiskQuota == 0 {
-			enginesCount := uint64(cfg.App.IndexConcurrency + cfg.App.TableConcurrency)
-			writeAmount := uint64(cfg.App.RegionConcurrency) * uint64(cfg.Cron.CheckDiskQuota.Milliseconds())
-			reservedSize := enginesCount*uint64(cfg.TikvImporter.EngineMemCacheSize) + writeAmount*autoDiskQuotaLocalReservedSpeed
-
-			storageSize, err := common.GetStorageSize(storageSizeDir)
-			if err != nil {
-				return err
-			}
-			if storageSize.Available <= reservedSize {
-				return errors.Errorf(
-					"insufficient disk free space on `%s` (only %s, expecting >%s), please use a storage with enough free space, or specify `tikv-importer.disk-quota`",
-					cfg.TikvImporter.SortedKVDir,
-					units.BytesSize(float64(storageSize.Available)),
-					units.BytesSize(float64(reservedSize)))
-			}
-			cfg.TikvImporter.DiskQuota = ByteSize(storageSize.Available - reservedSize)
->>>>>>> 09e9943d
 		}
 	}
 
@@ -660,7 +620,7 @@
 	if cfg.TikvImporter.DiskQuota == 0 {
 		enginesCount := uint64(cfg.App.IndexConcurrency + cfg.App.TableConcurrency)
 		writeAmount := uint64(cfg.App.RegionConcurrency) * uint64(cfg.Cron.CheckDiskQuota.Milliseconds())
-		reservedSize := enginesCount*autoDiskQuotaLocalReservedSize + writeAmount*autoDiskQuotaLocalReservedSpeed
+		reservedSize := enginesCount*uint64(cfg.TikvImporter.EngineMemCacheSize) + writeAmount*autoDiskQuotaLocalReservedSpeed
 
 		storageSize, err := common.GetStorageSize(storageSizeDir)
 		if err != nil {
