// Copyright 2020 PingCAP, Inc. Licensed under Apache-2.0.

package restore

import (
	"bytes"
	"context"
	"encoding/hex"
	"fmt"
	"strings"
	"time"

	_ "github.com/go-sql-driver/mysql" // mysql driver
	"github.com/pingcap/errors"
	"github.com/pingcap/kvproto/pkg/backup"
	"github.com/pingcap/kvproto/pkg/import_sstpb"
	"github.com/pingcap/kvproto/pkg/metapb"
	"github.com/pingcap/log"
	"github.com/pingcap/parser/model"
	"github.com/pingcap/tidb/tablecodec"
	"github.com/pingcap/tidb/util/codec"
	"go.uber.org/zap"
	"go.uber.org/zap/zapcore"

	"github.com/pingcap/br/pkg/glue"
	"github.com/pingcap/br/pkg/rtree"
	"github.com/pingcap/br/pkg/summary"
	"github.com/pingcap/br/pkg/utils"
)

var recordPrefixSep = []byte("_r")

// GetRewriteRules returns the rewrite rule of the new table and the old table.
func GetRewriteRules(
	newTable *model.TableInfo,
	oldTable *model.TableInfo,
	newTimeStamp uint64,
) *RewriteRules {
	tableIDs := make(map[int64]int64)
	tableIDs[oldTable.ID] = newTable.ID
	if oldTable.Partition != nil {
		for _, srcPart := range oldTable.Partition.Definitions {
			for _, destPart := range newTable.Partition.Definitions {
				if srcPart.Name == destPart.Name {
					tableIDs[srcPart.ID] = destPart.ID
				}
			}
		}
	}
	indexIDs := make(map[int64]int64)
	for _, srcIndex := range oldTable.Indices {
		for _, destIndex := range newTable.Indices {
			if srcIndex.Name == destIndex.Name {
				indexIDs[srcIndex.ID] = destIndex.ID
			}
		}
	}

	tableRules := make([]*import_sstpb.RewriteRule, 0)
	dataRules := make([]*import_sstpb.RewriteRule, 0)
	for oldTableID, newTableID := range tableIDs {
		tableRules = append(tableRules, &import_sstpb.RewriteRule{
			OldKeyPrefix: tablecodec.EncodeTablePrefix(oldTableID),
			NewKeyPrefix: tablecodec.EncodeTablePrefix(newTableID),
			NewTimestamp: newTimeStamp,
		})
		dataRules = append(dataRules, &import_sstpb.RewriteRule{
			OldKeyPrefix: append(tablecodec.EncodeTablePrefix(oldTableID), recordPrefixSep...),
			NewKeyPrefix: append(tablecodec.EncodeTablePrefix(newTableID), recordPrefixSep...),
			NewTimestamp: newTimeStamp,
		})
		for oldIndexID, newIndexID := range indexIDs {
			dataRules = append(dataRules, &import_sstpb.RewriteRule{
				OldKeyPrefix: tablecodec.EncodeTableIndexPrefix(oldTableID, oldIndexID),
				NewKeyPrefix: tablecodec.EncodeTableIndexPrefix(newTableID, newIndexID),
				NewTimestamp: newTimeStamp,
			})
		}
	}

	return &RewriteRules{
		Table: tableRules,
		Data:  dataRules,
	}
}

// GetSSTMetaFromFile compares the keys in file, region and rewrite rules, then returns a sst conn.
// The range of the returned sst meta is [regionRule.NewKeyPrefix, append(regionRule.NewKeyPrefix, 0xff)].
func GetSSTMetaFromFile(
	id []byte,
	file *backup.File,
	region *metapb.Region,
	regionRule *import_sstpb.RewriteRule,
) import_sstpb.SSTMeta {
	// Get the column family of the file by the file name.
	var cfName string
	if strings.Contains(file.GetName(), "default") {
		cfName = "default"
	} else if strings.Contains(file.GetName(), "write") {
		cfName = "write"
	}
	// Find the overlapped part between the file and the region.
	// Here we rewrites the keys to compare with the keys of the region.
	rangeStart := regionRule.GetNewKeyPrefix()
	//  rangeStart = max(rangeStart, region.StartKey)
	if bytes.Compare(rangeStart, region.GetStartKey()) < 0 {
		rangeStart = region.GetStartKey()
	}

	// Append 10 * 0xff to make sure rangeEnd cover all file key
	// If choose to regionRule.NewKeyPrefix + 1, it may cause WrongPrefix here
	// https://github.com/tikv/tikv/blob/970a9bf2a9ea782a455ae579ad237aaf6cb1daec/
	// components/sst_importer/src/sst_importer.rs#L221
	suffix := []byte{0xff, 0xff, 0xff, 0xff, 0xff, 0xff, 0xff, 0xff, 0xff, 0xff}
	rangeEnd := append(append([]byte{}, regionRule.GetNewKeyPrefix()...), suffix...)
	// rangeEnd = min(rangeEnd, region.EndKey)
	if len(region.GetEndKey()) > 0 && bytes.Compare(rangeEnd, region.GetEndKey()) > 0 {
		rangeEnd = region.GetEndKey()
	}

	if bytes.Compare(rangeStart, rangeEnd) > 0 {
		log.Panic("range start exceed range end",
			utils.ZapFile(file),
			zap.Stringer("rangeStart", utils.WrapKey(rangeStart)),
			zap.Stringer("rangeEnd", utils.WrapKey(rangeEnd)))
	}

	log.Debug("get sstMeta",
		utils.ZapFile(file),
		zap.Stringer("rangeStart", utils.WrapKey(rangeStart)),
		zap.Stringer("rangeEnd", utils.WrapKey(rangeEnd)))

	return import_sstpb.SSTMeta{
		Uuid:   id,
		CfName: cfName,
		Range: &import_sstpb.Range{
			Start: rangeStart,
			End:   rangeEnd,
		},
		Length:      file.GetSize_(),
		RegionId:    region.GetId(),
		RegionEpoch: region.GetRegionEpoch(),
	}
}

// MakeDBPool makes a session pool with specficated size by sessionFactory.
func MakeDBPool(size uint, dbFactory func() (*DB, error)) ([]*DB, error) {
	dbPool := make([]*DB, 0, size)
	for i := uint(0); i < size; i++ {
		db, e := dbFactory()
		if e != nil {
			return dbPool, e
		}
		dbPool = append(dbPool, db)
	}
	return dbPool, nil
}

// EstimateRangeSize estimates the total range count by file.
func EstimateRangeSize(files []*backup.File) int {
	result := 0
	for _, f := range files {
		if strings.HasSuffix(f.GetName(), "_write.sst") {
			result++
		}
	}
	return result
}

// ValidateFileRanges checks and returns the ranges of the files.
func ValidateFileRanges(
	files []*backup.File,
	rewriteRules *RewriteRules,
) ([]rtree.Range, error) {
	ranges := make([]rtree.Range, 0, len(files))
	fileAppended := make(map[string]bool)

	for _, file := range files {
		// We skips all default cf files because we don't range overlap.
		if !fileAppended[file.GetName()] && strings.Contains(file.GetName(), "write") {
			rng, err := validateAndGetFileRange(file, rewriteRules)
			if err != nil {
				return nil, err
			}
			ranges = append(ranges, rng)
			fileAppended[file.GetName()] = true
		}
	}
	return ranges, nil
}

// MapTableToFiles makes a map that mapping table ID to its backup files.
// aware that one file can and only can hold one table.
func MapTableToFiles(files []*backup.File) map[int64][]*backup.File {
	result := map[int64][]*backup.File{}
	for _, file := range files {
		tableID := tablecodec.DecodeTableID(file.GetStartKey())
		tableEndID := tablecodec.DecodeTableID(file.GetEndKey())
		if tableID != tableEndID {
			log.Panic("key range spread between many files.",
				zap.String("file name", file.Name),
				zap.Stringer("start key", utils.WrapKey(file.GetStartKey())),
				zap.Stringer("end key", utils.WrapKey(file.GetEndKey())))
		}
		if tableID == 0 {
			log.Panic("invalid table key of file",
				zap.String("file name", file.Name),
				zap.Stringer("start key", utils.WrapKey(file.GetStartKey())),
				zap.Stringer("end key", utils.WrapKey(file.GetEndKey())))
		}
		result[tableID] = append(result[tableID], file)
	}
	return result
}

// GoValidateFileRanges validate files by a stream of tables and yields tables with range.
func GoValidateFileRanges(
	ctx context.Context,
	tableStream <-chan CreatedTable,
	fileOfTable map[int64][]*backup.File,
	errCh chan<- error,
) <-chan TableWithRange {
	// Could we have a smaller outCh size?
	outCh := make(chan TableWithRange, len(fileOfTable))
	go func() {
		defer close(outCh)
		defer log.Info("all range generated")
		for {
			select {
			case <-ctx.Done():
				errCh <- ctx.Err()
				return
			case t, ok := <-tableStream:
				if !ok {
					return
				}
				files := fileOfTable[t.OldTable.Info.ID]
				if partitions := t.OldTable.Info.Partition; partitions != nil {
					log.Debug("table partition",
						zap.Stringer("database", t.OldTable.Db.Name),
						zap.Stringer("table", t.Table.Name),
						zap.Any("partition info", partitions),
					)
					for _, partition := range partitions.Definitions {
						files = append(files, fileOfTable[partition.ID]...)
					}
				}
				ranges, err := ValidateFileRanges(files, t.RewriteRule)
				if err != nil {
					errCh <- err
					return
				}
				tableWithRange := TableWithRange{
					CreatedTable: t,
					Range:        AttachFilesToRanges(files, ranges),
				}
				log.Debug("sending range info",
					zap.Stringer("table", t.Table.Name),
					zap.Int("files", len(files)),
					zap.Int("range size", len(ranges)),
					zap.Int("output channel size", len(outCh)))
				outCh <- tableWithRange
			}
		}
	}()
	return outCh
}

// validateAndGetFileRange validates a file, if success, return the key range of this file.
func validateAndGetFileRange(file *backup.File, rules *RewriteRules) (rtree.Range, error) {
	err := ValidateFileRewriteRule(file, rules)
	if err != nil {
		return rtree.Range{}, err
	}
	startID := tablecodec.DecodeTableID(file.GetStartKey())
	endID := tablecodec.DecodeTableID(file.GetEndKey())
	if startID != endID {
		log.Error("table ids mismatch",
			zap.Int64("startID", startID),
			zap.Int64("endID", endID),
			utils.ZapFile(file))
		return rtree.Range{}, errors.New("table ids mismatch")
	}
	r := rtree.Range{StartKey: file.GetStartKey(), EndKey: file.GetEndKey()}
	return r, nil
}

// AttachFilesToRanges attach files to ranges.
// Panic if range is overlapped or no range for files.
func AttachFilesToRanges(
	files []*backup.File,
	ranges []rtree.Range,
) []rtree.Range {
	rangeTree := rtree.NewRangeTree()
	for _, rg := range ranges {
		rangeTree.Update(rg)
	}
	for _, f := range files {
		rg := rangeTree.Find(&rtree.Range{
			StartKey: f.GetStartKey(),
			EndKey:   f.GetEndKey(),
		})
		if rg == nil {
			log.Panic("range not found",
				zap.Stringer("startKey", utils.WrapKey(f.GetStartKey())),
				zap.Stringer("endKey", utils.WrapKey(f.GetEndKey())))
		}
		file := *f
		rg.Files = append(rg.Files, &file)
	}
	if rangeTree.Len() != len(ranges) {
		log.Panic("ranges overlapped",
			zap.Int("ranges length", len(ranges)),
			zap.Int("tree length", rangeTree.Len()))
	}
	sortedRanges := rangeTree.GetSortedRanges()
	return sortedRanges
}

// ValidateFileRewriteRule uses rewrite rules to validate the ranges of a file.
func ValidateFileRewriteRule(file *backup.File, rewriteRules *RewriteRules) error {
	// Check if the start key has a matched rewrite key
	_, startRule := rewriteRawKey(file.GetStartKey(), rewriteRules)
	if rewriteRules != nil && startRule == nil {
		tableID := tablecodec.DecodeTableID(file.GetStartKey())
		log.Error(
			"cannot find rewrite rule for file start key",
			zap.Int64("tableID", tableID),
			utils.ZapFile(file),
		)
		return errors.Errorf("cannot find rewrite rule")
	}
	// Check if the end key has a matched rewrite key
	_, endRule := rewriteRawKey(file.GetEndKey(), rewriteRules)
	if rewriteRules != nil && endRule == nil {
		tableID := tablecodec.DecodeTableID(file.GetEndKey())
		log.Error(
			"cannot find rewrite rule for file end key",
			zap.Int64("tableID", tableID),
			utils.ZapFile(file),
		)
		return errors.Errorf("cannot find rewrite rule")
	}
	// the new prefix of the start rule must equal or less than the new prefix of the end rule
	if bytes.Compare(startRule.GetNewKeyPrefix(), endRule.GetNewKeyPrefix()) > 0 {
		startTableID := tablecodec.DecodeTableID(file.GetStartKey())
		endTableID := tablecodec.DecodeTableID(file.GetEndKey())
		log.Error(
			"unexpected rewrite rules",
			zap.Int64("startTableID", startTableID),
			zap.Int64("endTableID", endTableID),
			zap.Stringer("startRule", startRule),
			zap.Stringer("endRule", endRule),
			utils.ZapFile(file),
		)
		return errors.Errorf("unexpected rewrite rules")
	}
	return nil
}

// Rewrites a raw key and returns a encoded key.
func rewriteRawKey(key []byte, rewriteRules *RewriteRules) ([]byte, *import_sstpb.RewriteRule) {
	if rewriteRules == nil {
		return codec.EncodeBytes([]byte{}, key), nil
	}
	if len(key) > 0 {
		rule := matchOldPrefix(key, rewriteRules)
		ret := bytes.Replace(key, rule.GetOldKeyPrefix(), rule.GetNewKeyPrefix(), 1)
		return codec.EncodeBytes([]byte{}, ret), rule
	}
	return nil, nil
}

func matchOldPrefix(key []byte, rewriteRules *RewriteRules) *import_sstpb.RewriteRule {
	for _, rule := range rewriteRules.Data {
		if bytes.HasPrefix(key, rule.GetOldKeyPrefix()) {
			return rule
		}
	}
	for _, rule := range rewriteRules.Table {
		if bytes.HasPrefix(key, rule.GetOldKeyPrefix()) {
			return rule
		}
	}
	return nil
}

func matchNewPrefix(key []byte, rewriteRules *RewriteRules) *import_sstpb.RewriteRule {
	for _, rule := range rewriteRules.Data {
		if bytes.HasPrefix(key, rule.GetNewKeyPrefix()) {
			return rule
		}
	}
	for _, rule := range rewriteRules.Table {
		if bytes.HasPrefix(key, rule.GetNewKeyPrefix()) {
			return rule
		}
	}
	return nil
}

func truncateTS(key []byte) []byte {
	if len(key) == 0 {
		return nil
	}
	return key[:len(key)-8]
}

// SplitRanges splits region by
// 1. data range after rewrite.
// 2. rewrite rules.
func SplitRanges(
	ctx context.Context,
	client *Client,
	ranges []rtree.Range,
	rewriteRules *RewriteRules,
	updateCh glue.Progress,
) error {
	start := time.Now()
	defer func() {
		elapsed := time.Since(start)
		summary.CollectDuration("split region", elapsed)
	}()
	splitter := NewRegionSplitter(NewSplitClient(client.GetPDClient(), client.GetTLSConfig()))

	return splitter.Split(ctx, ranges, rewriteRules, func(keys [][]byte) {
		for range keys {
			updateCh.Inc()
		}
	})
}

func rewriteFileKeys(file *backup.File, rewriteRules *RewriteRules) (startKey, endKey []byte, err error) {
	startID := tablecodec.DecodeTableID(file.GetStartKey())
	endID := tablecodec.DecodeTableID(file.GetEndKey())
	var rule *import_sstpb.RewriteRule
	if startID == endID {
		startKey, rule = rewriteRawKey(file.GetStartKey(), rewriteRules)
		if rewriteRules != nil && rule == nil {
			log.Error("cannot find rewrite rule",
				zap.Stringer("startKey", utils.WrapKey(file.GetStartKey())),
				zap.Reflect("rewrite table", rewriteRules.Table),
				zap.Reflect("rewrite data", rewriteRules.Data))
			err = errors.New("cannot find rewrite rule for start key")
			return
		}
		endKey, rule = rewriteRawKey(file.GetEndKey(), rewriteRules)
		if rewriteRules != nil && rule == nil {
			err = errors.New("cannot find rewrite rule for end key")
			return
		}
	} else {
		log.Error("table ids dont matched",
			zap.Int64("startID", startID),
			zap.Int64("endID", endID),
			zap.Stringer("startKey", utils.WrapKey(startKey)),
			zap.Stringer("endKey", utils.WrapKey(endKey)))
		err = errors.New("illegal table id")
	}
	return
}

func encodeKeyPrefix(key []byte) []byte {
	encodedPrefix := make([]byte, 0)
	ungroupedLen := len(key) % 8
	encodedPrefix = append(encodedPrefix, codec.EncodeBytes([]byte{}, key[:len(key)-ungroupedLen])...)
	return append(encodedPrefix[:len(encodedPrefix)-9], key[len(key)-ungroupedLen:]...)
}

// PaginateScanRegion scan regions with a limit pagination and
// return all regions at once.
// It reduces max gRPC message size.
func PaginateScanRegion(
	ctx context.Context, client SplitClient, startKey, endKey []byte, limit int,
) ([]*RegionInfo, error) {
	if len(endKey) != 0 && bytes.Compare(startKey, endKey) >= 0 {
		return nil, errors.Errorf("startKey >= endKey, startKey %s, endkey %s",
			hex.EncodeToString(startKey), hex.EncodeToString(endKey))
	}

	regions := []*RegionInfo{}
	for {
		batch, err := client.ScanRegions(ctx, startKey, endKey, limit)
		if err != nil {
			return nil, errors.Trace(err)
		}
		regions = append(regions, batch...)
		if len(batch) < limit {
			// No more region
			break
		}
		startKey = batch[len(batch)-1].Region.GetEndKey()
		if len(startKey) == 0 ||
			(len(endKey) > 0 && bytes.Compare(startKey, endKey) >= 0) {
			// All key space have scanned
			break
		}
	}
	return regions, nil
}

// ZapTables make zap field of table for debuging, including table names.
func ZapTables(tables []CreatedTable) zapcore.Field {
	return zap.Array("tables", tableSliceArrayMixIn(tables))
}

// ZapRanges make zap fields for debuging, which contains kv, size and count of ranges.
// TODO make it a lazy zap object.
func ZapRanges(ranges []rtree.Range) zapcore.Field {
	return zap.Object("rangeInfo", rangesSliceObjectMixin(ranges))
}

type tableSliceArrayMixIn []CreatedTable

func (ss tableSliceArrayMixIn) MarshalLogArray(encoder zapcore.ArrayEncoder) error {
	for _, s := range ss {
		encoder.AppendString(fmt.Sprintf("%s.%s",
<<<<<<< HEAD
			utils.EncloseName(s.Table.Name.String()),
			utils.EncloseName(s.OldTable.Db.Name.String())))
=======
			utils.EncloseName(s.OldTable.Db.Name.String()),
			utils.EncloseName(s.OldTable.Info.Name.String())))
>>>>>>> a8f0f260
	}
	return nil
}

type rangesSliceObjectMixin []rtree.Range

func (rs rangesSliceObjectMixin) MarshalLogObject(encoder zapcore.ObjectEncoder) error {
	totalKV := uint64(0)
	totalSize := uint64(0)
	for _, r := range rs {
		for _, f := range r.Files {
			totalKV += f.GetTotalKvs()
			totalSize += f.GetTotalBytes()
		}
	}

	encoder.AddInt("ranges", len(rs))
	encoder.AddUint64("total kv", totalKV)
	encoder.AddUint64("total size", totalSize)
	return nil
}<|MERGE_RESOLUTION|>--- conflicted
+++ resolved
@@ -515,13 +515,8 @@
 func (ss tableSliceArrayMixIn) MarshalLogArray(encoder zapcore.ArrayEncoder) error {
 	for _, s := range ss {
 		encoder.AppendString(fmt.Sprintf("%s.%s",
-<<<<<<< HEAD
-			utils.EncloseName(s.Table.Name.String()),
-			utils.EncloseName(s.OldTable.Db.Name.String())))
-=======
 			utils.EncloseName(s.OldTable.Db.Name.String()),
 			utils.EncloseName(s.OldTable.Info.Name.String())))
->>>>>>> a8f0f260
 	}
 	return nil
 }
