// Copyright 2020 PingCAP, Inc. Licensed under Apache-2.0.

package conn

import (
	"context"
	"crypto/tls"
	"sync"
	"sync/atomic"
	"time"

	"github.com/opentracing/opentracing-go"
	"github.com/pingcap/errors"
	"github.com/pingcap/log"
	"github.com/pingcap/tidb/domain"
	"github.com/pingcap/tidb/kv"
	"github.com/pingcap/tidb/store/tikv"
	pd "github.com/tikv/pd/client"
	"go.uber.org/zap"
	"google.golang.org/grpc"
	"google.golang.org/grpc/backoff"
	"google.golang.org/grpc/credentials"
	"google.golang.org/grpc/keepalive"

	backuppb "github.com/pingcap/kvproto/pkg/backup"
	"github.com/pingcap/kvproto/pkg/metapb"

	berrors "github.com/pingcap/br/pkg/errors"
	"github.com/pingcap/br/pkg/glue"
	"github.com/pingcap/br/pkg/logutil"
	"github.com/pingcap/br/pkg/pdutil"
	"github.com/pingcap/br/pkg/utils"
)

const (
	dialTimeout = 30 * time.Second

	resetRetryTimes = 3
)

// Pool is a lazy pool of gRPC channels.
// When `Get` called, it lazily allocates new connection if connection not full.
// If it's full, then it will return allocated channels round-robin.
type Pool struct {
	mu sync.Mutex

	conns   []*grpc.ClientConn
	next    int
	cap     int
	newConn func(ctx context.Context) (*grpc.ClientConn, error)
}

func (p *Pool) takeConns() (conns []*grpc.ClientConn) {
	p.mu.Lock()
	defer p.mu.Unlock()
	p.conns, conns = nil, p.conns
	p.next = 0
	return conns
}

// Close closes the conn pool.
func (p *Pool) Close() {
	for _, c := range p.takeConns() {
		if err := c.Close(); err != nil {
			log.Warn("failed to close clientConn", zap.String("target", c.Target()), zap.Error(err))
		}
	}
}

// Get tries to get an existing connection from the pool, or make a new one if the pool not full.
func (p *Pool) Get(ctx context.Context) (*grpc.ClientConn, error) {
	p.mu.Lock()
	defer p.mu.Unlock()
	if len(p.conns) < p.cap {
		c, err := p.newConn(ctx)
		if err != nil {
			return nil, err
		}
		p.conns = append(p.conns, c)
		return c, nil
	}

	conn := p.conns[p.next]
	p.next = (p.next + 1) % p.cap
	return conn, nil
}

// NewConnPool creates a new Pool by the specified conn factory function and capacity.
func NewConnPool(cap int, newConn func(ctx context.Context) (*grpc.ClientConn, error)) *Pool {
	return &Pool{
		cap:     cap,
		conns:   make([]*grpc.ClientConn, 0, cap),
		newConn: newConn,

		mu: sync.Mutex{},
	}
}

// Mgr manages connections to a TiDB cluster.
type Mgr struct {
	*pdutil.PdController
	tlsConf   *tls.Config
	dom       *domain.Domain
	storage   kv.Storage   // Used to access SQL related interfaces.
	tikvStore tikv.Storage // Used to access TiKV specific interfaces.
	grpcClis  struct {
		mu   sync.Mutex
		clis map[uint64]*grpc.ClientConn
	}
	keepalive   keepalive.ClientParameters
	ownsStorage bool
}

// StoreBehavior is the action to do in GetAllTiKVStores when a non-TiKV
// store (e.g. TiFlash store) is found.
type StoreBehavior uint8

const (
	// ErrorOnTiFlash causes GetAllTiKVStores to return error when the store is
	// found to be a TiFlash node.
	ErrorOnTiFlash StoreBehavior = 0
	// SkipTiFlash causes GetAllTiKVStores to skip the store when it is found to
	// be a TiFlash node.
	SkipTiFlash StoreBehavior = 1
	// TiFlashOnly caused GetAllTiKVStores to skip the store which is not a
	// TiFlash node.
	TiFlashOnly StoreBehavior = 2
)

// GetAllTiKVStores returns all TiKV stores registered to the PD client. The
// stores must not be a tombstone and must never contain a label `engine=tiflash`.
func GetAllTiKVStores(
	ctx context.Context,
	pdClient pd.Client,
	storeBehavior StoreBehavior,
) ([]*metapb.Store, error) {
	// get all live stores.
	stores, err := pdClient.GetAllStores(ctx, pd.WithExcludeTombstone())
	if err != nil {
		return nil, errors.Trace(err)
	}

	// filter out all stores which are TiFlash.
	j := 0
	for _, store := range stores {
		isTiFlash := false
		if utils.IsTiFlash(store) {
			if storeBehavior == SkipTiFlash {
				continue
			} else if storeBehavior == ErrorOnTiFlash {
				return nil, errors.Annotatef(berrors.ErrPDInvalidResponse,
					"cannot restore to a cluster with active TiFlash stores (store %d at %s)", store.Id, store.Address)
			}
			isTiFlash = true
		}
		if !isTiFlash && storeBehavior == TiFlashOnly {
			continue
		}
		stores[j] = store
		j++
	}
	return stores[:j], nil
}

// NewMgr creates a new Mgr.
func NewMgr(
	ctx context.Context,
	g glue.Glue,
	pdAddrs string,
	storage kv.Storage,
	tlsConf *tls.Config,
	securityOption pd.SecurityOption,
	keepalive keepalive.ClientParameters,
	storeBehavior StoreBehavior,
	checkRequirements bool,
) (*Mgr, error) {
	if span := opentracing.SpanFromContext(ctx); span != nil && span.Tracer() != nil {
		span1 := span.Tracer().StartSpan("conn.NewMgr", opentracing.ChildOf(span.Context()))
		defer span1.Finish()
		ctx = opentracing.ContextWithSpan(ctx, span1)
	}

	tikvStorage, ok := storage.(tikv.Storage)
	if !ok {
		return nil, berrors.ErrKVNotTiKV
	}

	controller, err := pdutil.NewPdController(ctx, pdAddrs, tlsConf, securityOption)
	if err != nil {
		log.Error("fail to create pd controller", zap.Error(err))
		return nil, errors.Trace(err)
	}
	if checkRequirements {
		err = utils.CheckClusterVersion(ctx, controller.GetPDClient())
		if err != nil {
			return nil, errors.Annotate(err, "running BR in incompatible version of cluster, "+
				"if you believe it's OK, use --check-requirements=false to skip.")
		}
	}
	log.Info("new mgr", zap.String("pdAddrs", pdAddrs))

	// Check live tikv.
	stores, err := GetAllTiKVStores(ctx, controller.GetPDClient(), storeBehavior)
	if err != nil {
		log.Error("fail to get store", zap.Error(err))
		return nil, errors.Trace(err)
	}
	liveStoreCount := 0
	for _, s := range stores {
		if s.GetState() != metapb.StoreState_Up {
			continue
		}
		liveStoreCount++
	}
	if liveStoreCount == 0 &&
		// Assume 3 replicas
		len(stores) >= 3 && len(stores) > liveStoreCount+1 {
		log.Error("tikv cluster not health", zap.Reflect("stores", stores))
		return nil, errors.Annotatef(berrors.ErrKVNotHealth, "%+v", stores)
	}

	dom, err := g.GetDomain(storage)
	if err != nil {
		return nil, errors.Trace(err)
	}

	mgr := &Mgr{
		PdController: controller,
		storage:      storage,
		tikvStore:    tikvStorage,
		dom:          dom,
		tlsConf:      tlsConf,
		ownsStorage:  g.OwnsStorage(),
	}
	mgr.grpcClis.clis = make(map[uint64]*grpc.ClientConn)
	mgr.keepalive = keepalive
	return mgr, nil
}

func (mgr *Mgr) getGrpcConnLocked(ctx context.Context, storeID uint64) (*grpc.ClientConn, error) {
	store, err := mgr.GetPDClient().GetStore(ctx, storeID)
	if err != nil {
		return nil, errors.Trace(err)
	}
	opt := grpc.WithInsecure()
	if mgr.tlsConf != nil {
		opt = grpc.WithTransportCredentials(credentials.NewTLS(mgr.tlsConf))
	}
	ctx, cancel := context.WithTimeout(ctx, dialTimeout)
	bfConf := backoff.DefaultConfig
	bfConf.MaxDelay = time.Second * 3
	addr := store.GetPeerAddress()
	if addr == "" {
		addr = store.GetAddress()
	}
	conn, err := grpc.DialContext(
		ctx,
		addr,
		opt,
		grpc.WithBlock(),
		grpc.WithConnectParams(grpc.ConnectParams{Backoff: bfConf}),
		grpc.WithKeepaliveParams(mgr.keepalive),
	)
	cancel()
	if err != nil {
		return nil, errors.Trace(err)
	}
	return conn, nil
}

// GetBackupClient get or create a backup client.
<<<<<<< HEAD
func (mgr *Mgr) GetBackupClient(ctx context.Context, storeID uint64) (backup.BackupClient, error) {
	if ctx.Err() != nil {
		return nil, errors.Trace(ctx.Err())
	}

=======
func (mgr *Mgr) GetBackupClient(ctx context.Context, storeID uint64) (backuppb.BackupClient, error) {
>>>>>>> 6e1a8ca1
	mgr.grpcClis.mu.Lock()
	defer mgr.grpcClis.mu.Unlock()
	if conn, ok := mgr.grpcClis.clis[storeID]; ok {
		// Find a cached backup client.
		return backuppb.NewBackupClient(conn), nil
	}

	conn, err := mgr.getGrpcConnLocked(ctx, storeID)
	if err != nil {
		return nil, errors.Trace(err)
	}
	// Cache the conn.
	mgr.grpcClis.clis[storeID] = conn
	return backuppb.NewBackupClient(conn), nil
}

// ResetBackupClient reset the connection for backup client.
<<<<<<< HEAD
func (mgr *Mgr) ResetBackupClient(ctx context.Context, storeID uint64) (backup.BackupClient, error) {
	if ctx.Err() != nil {
		return nil, errors.Trace(ctx.Err())
	}

=======
func (mgr *Mgr) ResetBackupClient(ctx context.Context, storeID uint64) (backuppb.BackupClient, error) {
>>>>>>> 6e1a8ca1
	mgr.grpcClis.mu.Lock()
	defer mgr.grpcClis.mu.Unlock()

	if conn, ok := mgr.grpcClis.clis[storeID]; ok {
		// Find a cached backup client.
		log.Info("Reset backup client", zap.Uint64("storeID", storeID))
		err := conn.Close()
		if err != nil {
			log.Warn("close backup connection failed, ignore it", zap.Uint64("storeID", storeID))
		}
		delete(mgr.grpcClis.clis, storeID)
	}
	var (
		conn *grpc.ClientConn
		err  error
	)
	for retry := 0; retry < resetRetryTimes; retry++ {
		conn, err = mgr.getGrpcConnLocked(ctx, storeID)
		if err != nil {
			log.Warn("failed to reset grpc connection, retry it",
				zap.Int("retry time", retry), logutil.ShortError(err))
			time.Sleep(time.Duration(retry+3) * time.Second)
			continue
		}
		mgr.grpcClis.clis[storeID] = conn
		break
	}
	if err != nil {
		return nil, errors.Trace(err)
	}
	return backuppb.NewBackupClient(conn), nil
}

// GetStorage returns a kv storage.
func (mgr *Mgr) GetStorage() kv.Storage {
	return mgr.storage
}

// GetTLSConfig returns the tls config.
func (mgr *Mgr) GetTLSConfig() *tls.Config {
	return mgr.tlsConf
}

// GetLockResolver gets the LockResolver.
func (mgr *Mgr) GetLockResolver() *tikv.LockResolver {
	return mgr.tikvStore.GetLockResolver()
}

// GetDomain returns a tikv storage.
func (mgr *Mgr) GetDomain() *domain.Domain {
	return mgr.dom
}

// Close closes all client in Mgr.
func (mgr *Mgr) Close() {
	mgr.grpcClis.mu.Lock()
	for _, cli := range mgr.grpcClis.clis {
		err := cli.Close()
		if err != nil {
			log.Error("fail to close Mgr", zap.Error(err))
		}
	}
	mgr.grpcClis.mu.Unlock()

	// Gracefully shutdown domain so it does not affect other TiDB DDL.
	// Must close domain before closing storage, otherwise it gets stuck forever.
	if mgr.ownsStorage {
		if mgr.dom != nil {
			mgr.dom.Close()
		}

		atomic.StoreUint32(&tikv.ShuttingDown, 1)
		mgr.storage.Close()
	}

	mgr.PdController.Close()
}<|MERGE_RESOLUTION|>--- conflicted
+++ resolved
@@ -269,15 +269,11 @@
 }
 
 // GetBackupClient get or create a backup client.
-<<<<<<< HEAD
 func (mgr *Mgr) GetBackupClient(ctx context.Context, storeID uint64) (backup.BackupClient, error) {
 	if ctx.Err() != nil {
 		return nil, errors.Trace(ctx.Err())
 	}
 
-=======
-func (mgr *Mgr) GetBackupClient(ctx context.Context, storeID uint64) (backuppb.BackupClient, error) {
->>>>>>> 6e1a8ca1
 	mgr.grpcClis.mu.Lock()
 	defer mgr.grpcClis.mu.Unlock()
 	if conn, ok := mgr.grpcClis.clis[storeID]; ok {
@@ -295,15 +291,11 @@
 }
 
 // ResetBackupClient reset the connection for backup client.
-<<<<<<< HEAD
 func (mgr *Mgr) ResetBackupClient(ctx context.Context, storeID uint64) (backup.BackupClient, error) {
 	if ctx.Err() != nil {
 		return nil, errors.Trace(ctx.Err())
 	}
 
-=======
-func (mgr *Mgr) ResetBackupClient(ctx context.Context, storeID uint64) (backuppb.BackupClient, error) {
->>>>>>> 6e1a8ca1
 	mgr.grpcClis.mu.Lock()
 	defer mgr.grpcClis.mu.Unlock()
 
