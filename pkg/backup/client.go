// Copyright 2020 PingCAP, Inc. Licensed under Apache-2.0.

package backup

import (
	"context"
	"encoding/hex"
	"encoding/json"
	"io"
	"sync"
	"time"

	"github.com/gogo/protobuf/proto"
	"github.com/google/btree"
	"github.com/pingcap/errors"
	kvproto "github.com/pingcap/kvproto/pkg/backup"
	"github.com/pingcap/kvproto/pkg/metapb"
	"github.com/pingcap/log"
	"github.com/pingcap/parser/model"
	pd "github.com/pingcap/pd/v4/client"
	filter "github.com/pingcap/tidb-tools/pkg/table-filter"
	"github.com/pingcap/tidb/distsql"
	"github.com/pingcap/tidb/domain"
	"github.com/pingcap/tidb/kv"
	"github.com/pingcap/tidb/meta"
	"github.com/pingcap/tidb/meta/autoid"
	"github.com/pingcap/tidb/store/tikv"
	"github.com/pingcap/tidb/store/tikv/oracle"
	"github.com/pingcap/tidb/util"
	"github.com/pingcap/tidb/util/codec"
	"github.com/pingcap/tidb/util/ranger"
	"go.uber.org/zap"
	"golang.org/x/sync/errgroup"

	"github.com/pingcap/br/pkg/conn"
	"github.com/pingcap/br/pkg/glue"
	"github.com/pingcap/br/pkg/rtree"
	"github.com/pingcap/br/pkg/storage"
	"github.com/pingcap/br/pkg/summary"
	"github.com/pingcap/br/pkg/utils"
)

// ClientMgr manages connections needed by backup.
type ClientMgr interface {
	GetBackupClient(ctx context.Context, storeID uint64) (kvproto.BackupClient, error)
	GetPDClient() pd.Client
	GetTiKV() tikv.Storage
	GetLockResolver() *tikv.LockResolver
	Close()
}

// Checksum is the checksum of some backup files calculated by CollectChecksums.
type Checksum struct {
	Crc64Xor   uint64
	TotalKvs   uint64
	TotalBytes uint64
}

// Maximum total sleep time(in ms) for kv/cop commands.
const (
	backupFineGrainedMaxBackoff = 80000
)

// Client is a client instructs TiKV how to do a backup.
type Client struct {
	mgr       ClientMgr
	clusterID uint64

	storage storage.ExternalStorage
	backend *kvproto.StorageBackend

	gcTTL int64
}

// NewBackupClient returns a new backup client.
func NewBackupClient(ctx context.Context, mgr ClientMgr) (*Client, error) {
	log.Info("new backup client")
	pdClient := mgr.GetPDClient()
	clusterID := pdClient.GetClusterID(ctx)
	return &Client{
		clusterID: clusterID,
		mgr:       mgr,
	}, nil
}

// GetTS returns the latest timestamp.
func (bc *Client) GetTS(ctx context.Context, duration time.Duration, ts uint64) (uint64, error) {
	var (
		backupTS uint64
		err      error
	)
	if ts > 0 {
		backupTS = ts
	} else {
		p, l, err := bc.mgr.GetPDClient().GetTS(ctx)
		if err != nil {
			return 0, errors.Trace(err)
		}
		backupTS = oracle.ComposeTS(p, l)

		switch {
		case duration < 0:
			return 0, errors.New("negative timeago is not allowed")
		case duration > 0:
			log.Info("backup time ago", zap.Duration("timeago", duration))

			backupTime := oracle.GetTimeFromTS(backupTS)
			backupAgo := backupTime.Add(-duration)
			if backupTS < oracle.ComposeTS(oracle.GetPhysical(backupAgo), l) {
				return 0, errors.New("backup ts overflow please choose a smaller timeago")
			}
			backupTS = oracle.ComposeTS(oracle.GetPhysical(backupAgo), l)
		}
	}

	// check backup time do not exceed GCSafePoint
	err = CheckGCSafePoint(ctx, bc.mgr.GetPDClient(), backupTS)
	if err != nil {
		return 0, errors.Trace(err)
	}
	log.Info("backup encode timestamp", zap.Uint64("BackupTS", backupTS))
	return backupTS, nil
}

// SetLockFile set write lock file.
func (bc *Client) SetLockFile(ctx context.Context) error {
	return bc.storage.Write(ctx, utils.LockFile,
		[]byte("DO NOT DELETE\n"+
			"This file exists to remind other backup jobs won't use this path"))
}

// SetGCTTL set gcTTL for client.
func (bc *Client) SetGCTTL(ttl int64) {
	bc.gcTTL = ttl
}

// GetGCTTL get gcTTL for this backup.
func (bc *Client) GetGCTTL() int64 {
	return bc.gcTTL
}

// SetStorage set ExternalStorage for client.
func (bc *Client) SetStorage(ctx context.Context, backend *kvproto.StorageBackend, sendCreds bool) error {
	var err error
	bc.storage, err = storage.Create(ctx, backend, sendCreds)
	if err != nil {
		return err
	}
	// backupmeta already exists
	exist, err := bc.storage.FileExists(ctx, utils.MetaFile)
	if err != nil {
		return errors.Annotatef(err, "error occurred when checking %s file", utils.MetaFile)
	}
	if exist {
		return errors.New("backup meta exists, may be some backup files in the path already")
	}
	exist, err = bc.storage.FileExists(ctx, utils.LockFile)
	if err != nil {
		return errors.Annotatef(err, "error occurred when checking %s file", utils.LockFile)
	}
	if exist {
		return errors.New("backup lock exists, may be some backup files in the path already")
	}
	bc.backend = backend
	return nil
}

// BuildBackupMeta constructs the backup meta file from its components.
func BuildBackupMeta(
	req *kvproto.BackupRequest,
	files []*kvproto.File,
	rawRanges []*kvproto.RawRange,
	ddlJobs []*model.Job,
) (backupMeta kvproto.BackupMeta, err error) {
	backupMeta.StartVersion = req.StartVersion
	backupMeta.EndVersion = req.EndVersion
	backupMeta.IsRawKv = req.IsRawKv
	backupMeta.RawRanges = rawRanges
	backupMeta.Files = files
	backupMeta.Ddls, err = json.Marshal(ddlJobs)
	if err != nil {
		err = errors.Trace(err)
		return
	}
	return
}

// SaveBackupMeta saves the current backup meta at the given path.
func (bc *Client) SaveBackupMeta(ctx context.Context, backupMeta *kvproto.BackupMeta) error {
	backupMetaData, err := proto.Marshal(backupMeta)
	if err != nil {
		return errors.Trace(err)
	}
	log.Debug("backup meta", zap.Reflect("meta", backupMeta))
	backendURL := storage.FormatBackendURL(bc.backend)
	log.Info("save backup meta", zap.Stringer("path", &backendURL), zap.Int("size", len(backupMetaData)))
	return bc.storage.Write(ctx, utils.MetaFile, backupMetaData)
}

// BuildTableRanges returns the key ranges encompassing the entire table,
// and its partitions if exists.
func BuildTableRanges(tbl *model.TableInfo) ([]kv.KeyRange, error) {
	pis := tbl.GetPartitionInfo()
	if pis == nil {
		// Short path, no partition.
		return appendRanges(tbl, tbl.ID)
	}

	ranges := make([]kv.KeyRange, 0, len(pis.Definitions)*(len(tbl.Indices)+1)+1)
	for _, def := range pis.Definitions {
		rgs, err := appendRanges(tbl, def.ID)
		if err != nil {
			return nil, err
		}
		ranges = append(ranges, rgs...)
	}
	return ranges, nil
}

func appendRanges(tbl *model.TableInfo, tblID int64) ([]kv.KeyRange, error) {
	ranges := ranger.FullIntRange(false)
	kvRanges := distsql.TableRangesToKVRanges(tblID, ranges, nil)
	for _, index := range tbl.Indices {
		if index.State != model.StatePublic {
			continue
		}
		ranges = ranger.FullRange()
		idxRanges, err := distsql.IndexRangesToKVRanges(nil, tblID, index.ID, ranges, nil)
		if err != nil {
			return nil, errors.Trace(err)
		}
		kvRanges = append(kvRanges, idxRanges...)
	}
	return kvRanges, nil
}

// BuildBackupRangeAndSchema gets the range and schema of tables.
func BuildBackupRangeAndSchema(
	dom *domain.Domain,
	storage kv.Storage,
	tableFilter filter.Filter,
	backupTS uint64,
) ([]rtree.Range, *Schemas, error) {
	info, err := dom.GetSnapshotInfoSchema(backupTS)
	if err != nil {
		return nil, nil, errors.Trace(err)
	}

	ranges := make([]rtree.Range, 0)
	backupSchemas := newBackupSchemas()
	for _, dbInfo := range info.AllSchemas() {
		// skip system databases
		if util.IsMemOrSysDB(dbInfo.Name.L) {
			continue
		}

		var dbData []byte
		idAlloc := autoid.NewAllocator(storage, dbInfo.ID, false, autoid.RowIDAllocType)
		seqAlloc := autoid.NewAllocator(storage, dbInfo.ID, false, autoid.SequenceType)
		randAlloc := autoid.NewAllocator(storage, dbInfo.ID, false, autoid.AutoRandomType)

		for _, tableInfo := range dbInfo.Tables {
			if !tableFilter.MatchTable(dbInfo.Name.O, tableInfo.Name.O) {
				// Skip tables other than the given table.
				continue
			}
			var globalAutoID int64
			switch {
			case tableInfo.IsSequence():
				globalAutoID, err = seqAlloc.NextGlobalAutoID(tableInfo.ID)
			case tableInfo.IsView():
				// no auto ID for views.
			default:
				globalAutoID, err = idAlloc.NextGlobalAutoID(tableInfo.ID)
			}
			if err != nil {
				return nil, nil, errors.Trace(err)
			}
			tableInfo.AutoIncID = globalAutoID

			if tableInfo.PKIsHandle && tableInfo.ContainsAutoRandomBits() {
				// this table has auto_random id, we need backup and rebase in restoration
				var globalAutoRandID int64
				globalAutoRandID, err = randAlloc.NextGlobalAutoID(tableInfo.ID)
				if err != nil {
					return nil, nil, errors.Trace(err)
				}
				tableInfo.AutoRandID = globalAutoRandID
				log.Info("change table AutoRandID",
					zap.Stringer("db", dbInfo.Name),
					zap.Stringer("table", tableInfo.Name),
					zap.Int64("AutoRandID", globalAutoRandID))
			}
			log.Info("change table AutoIncID",
				zap.Stringer("db", dbInfo.Name),
				zap.Stringer("table", tableInfo.Name),
				zap.Int64("AutoIncID", globalAutoID))

			// remove all non-public indices
			n := 0
			for _, index := range tableInfo.Indices {
				if index.State == model.StatePublic {
					tableInfo.Indices[n] = index
					n++
				}
			}
			tableInfo.Indices = tableInfo.Indices[:n]

			if dbData == nil {
				dbData, err = json.Marshal(dbInfo)
				if err != nil {
					return nil, nil, errors.Trace(err)
				}
			}
			tableData, err := json.Marshal(tableInfo)
			if err != nil {
				return nil, nil, errors.Trace(err)
			}

			schema := kvproto.Schema{
				Db:    dbData,
				Table: tableData,
			}
			backupSchemas.pushPending(schema, dbInfo.Name.L, tableInfo.Name.L)

			tableRanges, err := BuildTableRanges(tableInfo)
			if err != nil {
				return nil, nil, err
			}
			for _, r := range tableRanges {
				ranges = append(ranges, rtree.Range{
					StartKey: r.StartKey,
					EndKey:   r.EndKey,
				})
			}
		}
	}

	if backupSchemas.Len() == 0 {
		log.Info("nothing to backup")
		return nil, nil, nil
	}
	return ranges, backupSchemas, nil
}

// GetBackupDDLJobs returns the ddl jobs are done in (lastBackupTS, backupTS].
func GetBackupDDLJobs(dom *domain.Domain, lastBackupTS, backupTS uint64) ([]*model.Job, error) {
	snapMeta, err := dom.GetSnapshotMeta(backupTS)
	if err != nil {
		return nil, errors.Trace(err)
	}
	lastSnapMeta, err := dom.GetSnapshotMeta(lastBackupTS)
	if err != nil {
		return nil, errors.Trace(err)
	}
	lastSchemaVersion, err := lastSnapMeta.GetSchemaVersion()
	if err != nil {
		return nil, errors.Trace(err)
	}
	allJobs := make([]*model.Job, 0)
	defaultJobs, err := snapMeta.GetAllDDLJobsInQueue(meta.DefaultJobListKey)
	if err != nil {
		return nil, errors.Trace(err)
	}
	log.Debug("get default jobs", zap.Int("jobs", len(defaultJobs)))
	allJobs = append(allJobs, defaultJobs...)
	addIndexJobs, err := snapMeta.GetAllDDLJobsInQueue(meta.AddIndexJobListKey)
	if err != nil {
		return nil, errors.Trace(err)
	}
	log.Debug("get add index jobs", zap.Int("jobs", len(addIndexJobs)))
	allJobs = append(allJobs, addIndexJobs...)
	historyJobs, err := snapMeta.GetAllHistoryDDLJobs()
	if err != nil {
		return nil, errors.Trace(err)
	}
	log.Debug("get history jobs", zap.Int("jobs", len(historyJobs)))
	allJobs = append(allJobs, historyJobs...)

	completedJobs := make([]*model.Job, 0)
	for _, job := range allJobs {
		if (job.State == model.JobStateDone || job.State == model.JobStateSynced) &&
			(job.BinlogInfo != nil && job.BinlogInfo.SchemaVersion > lastSchemaVersion) {
			completedJobs = append(completedJobs, job)
		}
	}
	log.Debug("get completed jobs", zap.Int("jobs", len(completedJobs)))
	return completedJobs, nil
}

// BackupRanges make a backup of the given key ranges.
func (bc *Client) BackupRanges(
	ctx context.Context,
	ranges []rtree.Range,
	req kvproto.BackupRequest,
	concurrency uint,
	updateCh glue.Progress,
) ([]*kvproto.File, error) {
	errCh := make(chan error)
	ctx, cancel := context.WithCancel(ctx)
	defer cancel()

	// we collect all files in a single goroutine to avoid thread safety issues.
	filesCh := make(chan []*kvproto.File, concurrency)
	allFiles := make([]*kvproto.File, 0, len(ranges))
	go func() {
		init := time.Now()
		start, cur := init, init
		for files := range filesCh {
			cur, start = start, time.Now()
			allFiles = append(allFiles, files...)
			summary.CollectSuccessUnit("backup ranges", 1, cur.Sub(start))
		}
		log.Info("Backup Ranges", zap.Duration("take", cur.Sub(init)))
	}()

	go func() {
		defer close(filesCh)
		workerPool := utils.NewWorkerPool(concurrency, "Ranges")
		eg, ectx := errgroup.WithContext(ctx)
		for _, r := range ranges {
			sk, ek := r.StartKey, r.EndKey
			workerPool.ApplyOnErrorGroup(eg, func() error {
				files, err := bc.BackupRange(ectx, sk, ek, req, updateCh)
				if err == nil {
					filesCh <- files
				}
				return err
			})
		}
		if err := eg.Wait(); err != nil {
			errCh <- err
			return
		}
		close(errCh)
	}()

	// Check GC safepoint every 5s.
	t := time.NewTicker(time.Second * 5)
	defer t.Stop()

	backupTS := req.EndVersion
	// use lastBackupTS as safePoint if exists
	if req.StartVersion > 0 {
		backupTS = req.StartVersion
	}

	log.Info("current backup safePoint job",
		zap.Uint64("backupTS", backupTS))

	finished := false
	for {
<<<<<<< HEAD
		err := CheckGCSafePoint(ctx, bc.mgr.GetPDClient(), backupTS)
=======
		err := UpdateServiceSafePoint(ctx, bc.mgr.GetPDClient(), bc.GetGCTTL(), backupTS)
		if err != nil {
			log.Error("update GC safePoint with TTL failed", zap.Error(err))
			return nil, err
		}
		err = CheckGCSafePoint(ctx, bc.mgr.GetPDClient(), backupTS)
>>>>>>> 8ffad37d
		if err != nil {
			log.Error("check GC safePoint failed", zap.Error(err))
			return nil, err
		}
		if finished {
			// Return error (if there is any) before finishing backup.
			return allFiles, err
		}
		select {
		case err, ok := <-errCh:
			if !ok {
				// Before finish backup, we have to make sure
				// the backup ts does not fall behind with GC safepoint.
				finished = true
			}
			if err != nil {
				return nil, err
			}
		case <-t.C:
		}
	}
}

// BackupRange make a backup of the given key range.
// Returns an array of files backed up.
func (bc *Client) BackupRange(
	ctx context.Context,
	startKey, endKey []byte,
	req kvproto.BackupRequest,
	updateCh glue.Progress,
) (files []*kvproto.File, err error) {
	start := time.Now()
	defer func() {
		elapsed := time.Since(start)
		log.Info("backup range finished", zap.Duration("take", elapsed))
		key := "range start:" + hex.EncodeToString(startKey) + " end:" + hex.EncodeToString(endKey)
		if err != nil {
			summary.CollectFailureUnit(key, err)
		}
	}()
	log.Info("backup started",
		zap.Stringer("StartKey", utils.WrapKey(startKey)),
		zap.Stringer("EndKey", utils.WrapKey(endKey)),
		zap.Uint64("RateLimit", req.RateLimit),
		zap.Uint32("Concurrency", req.Concurrency))
	ctx, cancel := context.WithCancel(ctx)
	defer cancel()

	var allStores []*metapb.Store
	allStores, err = conn.GetAllTiKVStores(ctx, bc.mgr.GetPDClient(), conn.SkipTiFlash)
	if err != nil {
		return nil, errors.Trace(err)
	}

	req.ClusterId = bc.clusterID
	req.StartKey = startKey
	req.EndKey = endKey
	req.StorageBackend = bc.backend

	push := newPushDown(ctx, bc.mgr, len(allStores))

	var results rtree.RangeTree
	results, err = push.pushBackup(req, allStores, updateCh)
	if err != nil {
		return nil, err
	}
	log.Info("finish backup push down", zap.Int("Ok", results.Len()))

	// Find and backup remaining ranges.
	// TODO: test fine grained backup.
	err = bc.fineGrainedBackup(
		ctx, startKey, endKey, req.StartVersion,
		req.EndVersion, req.RateLimit, req.Concurrency, results, updateCh)
	if err != nil {
		return nil, err
	}

	if req.IsRawKv {
		log.Info("backup raw ranges",
			zap.Stringer("startKey", utils.WrapKey(startKey)),
			zap.Stringer("endKey", utils.WrapKey(endKey)),
			zap.String("cf", req.Cf))
	} else {
		log.Info("backup time range",
			zap.Reflect("StartVersion", req.StartVersion),
			zap.Reflect("EndVersion", req.EndVersion))
	}

	results.Ascend(func(i btree.Item) bool {
		r := i.(*rtree.Range)
		files = append(files, r.Files...)
		return true
	})

	// Check if there are duplicated files.
	checkDupFiles(&results)
	collectFileInfo(files)

	return files, nil
}

func (bc *Client) findRegionLeader(
	ctx context.Context,
	key []byte) (*metapb.Peer, error) {
	// Keys are saved in encoded format in TiKV, so the key must be encoded
	// in order to find the correct region.
	key = codec.EncodeBytes([]byte{}, key)
	for i := 0; i < 5; i++ {
		// better backoff.
		region, err := bc.mgr.GetPDClient().GetRegion(ctx, key)
		if err != nil {
			log.Error("find leader failed", zap.Error(err))
			time.Sleep(time.Millisecond * time.Duration(100*i))
			continue
		}
		if region.Leader != nil {
			log.Info("find leader",
				zap.Reflect("Leader", region.Leader), zap.Stringer("Key", utils.WrapKey(key)))
			return region.Leader, nil
		}
		log.Warn("no region found", zap.Stringer("Key", utils.WrapKey(key)))
		time.Sleep(time.Millisecond * time.Duration(100*i))
		continue
	}
	return nil, errors.Errorf("can not find leader for key %v", key)
}

func (bc *Client) fineGrainedBackup(
	ctx context.Context,
	startKey, endKey []byte,
	lastBackupTS uint64,
	backupTS uint64,
	rateLimit uint64,
	concurrency uint32,
	rangeTree rtree.RangeTree,
	updateCh glue.Progress,
) error {
	bo := tikv.NewBackoffer(ctx, backupFineGrainedMaxBackoff)
	for {
		// Step1, check whether there is any incomplete range
		incomplete := rangeTree.GetIncompleteRange(startKey, endKey)
		if len(incomplete) == 0 {
			return nil
		}
		log.Info("start fine grained backup", zap.Int("incomplete", len(incomplete)))
		// Step2, retry backup on incomplete range
		respCh := make(chan *kvproto.BackupResponse, 4)
		errCh := make(chan error, 4)
		retry := make(chan rtree.Range, 4)

		max := &struct {
			ms int
			mu sync.Mutex
		}{}
		wg := new(sync.WaitGroup)
		for i := 0; i < 4; i++ {
			wg.Add(1)
			fork, _ := bo.Fork()
			go func(boFork *tikv.Backoffer) {
				defer wg.Done()
				for rg := range retry {
					backoffMs, err :=
						bc.handleFineGrained(ctx, boFork, rg, lastBackupTS, backupTS, rateLimit, concurrency, respCh)
					if err != nil {
						errCh <- err
						return
					}
					if backoffMs != 0 {
						max.mu.Lock()
						if max.ms < backoffMs {
							max.ms = backoffMs
						}
						max.mu.Unlock()
					}
				}
			}(fork)
		}

		// Dispatch rangs and wait
		go func() {
			for _, rg := range incomplete {
				retry <- rg
			}
			close(retry)
			wg.Wait()
			close(respCh)
		}()

	selectLoop:
		for {
			select {
			case err := <-errCh:
				// TODO: should we handle err here?
				return err
			case resp, ok := <-respCh:
				if !ok {
					// Finished.
					break selectLoop
				}
				if resp.Error != nil {
					log.Fatal("unexpected backup error",
						zap.Reflect("error", resp.Error))
				}
				log.Info("put fine grained range",
					zap.Stringer("StartKey", utils.WrapKey(resp.StartKey)),
					zap.Stringer("EndKey", utils.WrapKey(resp.EndKey)),
				)
				rangeTree.Put(resp.StartKey, resp.EndKey, resp.Files)

				// Update progress
				updateCh.Inc()
			}
		}

		// Step3. Backoff if needed, then repeat.
		max.mu.Lock()
		ms := max.ms
		max.mu.Unlock()
		if ms != 0 {
			log.Info("handle fine grained", zap.Int("backoffMs", ms))
			err := bo.BackoffWithMaxSleep(2, /* magic boTxnLockFast */
				ms, errors.New("TODO: attach error"))
			if err != nil {
				return errors.Trace(err)
			}
		}
	}
}

func onBackupResponse(
	bo *tikv.Backoffer,
	backupTS uint64,
	lockResolver *tikv.LockResolver,
	resp *kvproto.BackupResponse,
) (*kvproto.BackupResponse, int, error) {
	log.Debug("onBackupResponse", zap.Reflect("resp", resp))
	if resp.Error == nil {
		return resp, 0, nil
	}
	backoffMs := 0
	switch v := resp.Error.Detail.(type) {
	case *kvproto.Error_KvError:
		if lockErr := v.KvError.Locked; lockErr != nil {
			// Try to resolve lock.
			log.Warn("backup occur kv error", zap.Reflect("error", v))
			msBeforeExpired, _, err1 := lockResolver.ResolveLocks(
				bo, backupTS, []*tikv.Lock{tikv.NewLock(lockErr)})
			if err1 != nil {
				return nil, 0, errors.Trace(err1)
			}
			if msBeforeExpired > 0 {
				backoffMs = int(msBeforeExpired)
			}
			return nil, backoffMs, nil
		}
		// Backup should not meet error other than KeyLocked.
		log.Error("unexpect kv error", zap.Reflect("KvError", v.KvError))
		return nil, backoffMs, errors.Errorf("onBackupResponse error %v", v)

	case *kvproto.Error_RegionError:
		regionErr := v.RegionError
		// Ignore following errors.
		if !(regionErr.EpochNotMatch != nil ||
			regionErr.NotLeader != nil ||
			regionErr.RegionNotFound != nil ||
			regionErr.ServerIsBusy != nil ||
			regionErr.StaleCommand != nil ||
			regionErr.StoreNotMatch != nil) {
			log.Error("unexpect region error",
				zap.Reflect("RegionError", regionErr))
			return nil, backoffMs, errors.Errorf("onBackupResponse error %v", v)
		}
		log.Warn("backup occur region error",
			zap.Reflect("RegionError", regionErr))
		// TODO: a better backoff.
		backoffMs = 1000 /* 1s */
		return nil, backoffMs, nil
	case *kvproto.Error_ClusterIdError:
		log.Error("backup occur cluster ID error",
			zap.Reflect("error", v))
		err := errors.Errorf("%v", resp.Error)
		return nil, 0, err
	default:
		log.Error("backup occur unknown error",
			zap.String("error", resp.Error.GetMsg()))
		err := errors.Errorf("%v", resp.Error)
		return nil, 0, err
	}
}

func (bc *Client) handleFineGrained(
	ctx context.Context,
	bo *tikv.Backoffer,
	rg rtree.Range,
	lastBackupTS uint64,
	backupTS uint64,
	rateLimit uint64,
	concurrency uint32,
	respCh chan<- *kvproto.BackupResponse,
) (int, error) {
	leader, pderr := bc.findRegionLeader(ctx, rg.StartKey)
	if pderr != nil {
		return 0, pderr
	}
	storeID := leader.GetStoreId()
	max := 0

	req := kvproto.BackupRequest{
		ClusterId:      bc.clusterID,
		StartKey:       rg.StartKey, // TODO: the range may cross region.
		EndKey:         rg.EndKey,
		StartVersion:   lastBackupTS,
		EndVersion:     backupTS,
		StorageBackend: bc.backend,
		RateLimit:      rateLimit,
		Concurrency:    concurrency,
	}
	lockResolver := bc.mgr.GetLockResolver()
	client, err := bc.mgr.GetBackupClient(ctx, storeID)
	if err != nil {
		log.Error("fail to connect store", zap.Uint64("StoreID", storeID))
		return 0, errors.Trace(err)
	}
	err = SendBackup(
		ctx, storeID, client, req,
		// Handle responses with the same backoffer.
		func(resp *kvproto.BackupResponse) error {
			response, backoffMs, err1 :=
				onBackupResponse(bo, backupTS, lockResolver, resp)
			if err1 != nil {
				return err1
			}
			if max < backoffMs {
				max = backoffMs
			}
			if response != nil {
				respCh <- response
			}
			return nil
		})
	if err != nil {
		return 0, err
	}
	return max, nil
}

// SendBackup send backup request to the given store.
// Stop receiving response if respFn returns error.
func SendBackup(
	ctx context.Context,
	storeID uint64,
	client kvproto.BackupClient,
	req kvproto.BackupRequest,
	respFn func(*kvproto.BackupResponse) error,
) error {
	log.Info("try backup",
		zap.Stringer("StartKey", utils.WrapKey(req.StartKey)),
		zap.Stringer("EndKey", utils.WrapKey(req.EndKey)),
		zap.Uint64("storeID", storeID),
	)
	ctx, cancel := context.WithCancel(ctx)
	defer cancel()
	bcli, err := client.Backup(ctx, &req)
	if err != nil {
		log.Error("fail to backup", zap.Uint64("StoreID", storeID))
		return err
	}
	for {
		resp, err := bcli.Recv()
		if err != nil {
			if err == io.EOF {
				log.Info("backup streaming finish",
					zap.Uint64("StoreID", storeID))
				break
			}
			return errors.Trace(err)
		}
		// TODO: handle errors in the resp.
		log.Info("range backuped",
			zap.Stringer("StartKey", utils.WrapKey(resp.GetStartKey())),
			zap.Stringer("EndKey", utils.WrapKey(req.GetEndKey())))
		err = respFn(resp)
		if err != nil {
			return err
		}
	}
	return nil
}

// ChecksumMatches tests whether the "local" checksum matches the checksum from TiKV.
func ChecksumMatches(backupMeta *kvproto.BackupMeta, local []Checksum) (bool, error) {
	if len(local) != len(backupMeta.Schemas) {
		return false, nil
	}

	for i, schema := range backupMeta.Schemas {
		localChecksum := local[i]
		dbInfo := &model.DBInfo{}
		err := json.Unmarshal(schema.Db, dbInfo)
		if err != nil {
			log.Error("failed in fast checksum, and cannot parse db info.")
			return false, err
		}
		tblInfo := &model.TableInfo{}
		err = json.Unmarshal(schema.Table, tblInfo)
		if err != nil {
			log.Error("failed in fast checksum, and cannot parse table info.")
			return false, err
		}
		if localChecksum.Crc64Xor != schema.Crc64Xor ||
			localChecksum.TotalBytes != schema.TotalBytes ||
			localChecksum.TotalKvs != schema.TotalKvs {
			log.Error("failed in fast checksum",
				zap.Stringer("db", dbInfo.Name),
				zap.Stringer("table", tblInfo.Name),
				zap.Uint64("origin tidb crc64", schema.Crc64Xor),
				zap.Uint64("calculated crc64", localChecksum.Crc64Xor),
				zap.Uint64("origin tidb total kvs", schema.TotalKvs),
				zap.Uint64("calculated total kvs", localChecksum.TotalKvs),
				zap.Uint64("origin tidb total bytes", schema.TotalBytes),
				zap.Uint64("calculated total bytes", localChecksum.TotalBytes),
			)
			return false, nil
		}
		log.Info("fast checksum success",
			zap.String("database", dbInfo.Name.L),
			zap.String("table", tblInfo.Name.L))
	}
	return true, nil
}

// collectFileInfo collects ungrouped file summary information, like kv count and size.
func collectFileInfo(files []*kvproto.File) {
	for _, file := range files {
		summary.CollectSuccessUnit(summary.TotalKV, 1, file.TotalKvs)
		summary.CollectSuccessUnit(summary.TotalBytes, 1, file.TotalBytes)
	}
}

// CollectChecksums check data integrity by xor all(sst_checksum) per table
// it returns the checksum of all local files.
func CollectChecksums(backupMeta *kvproto.BackupMeta) ([]Checksum, error) {
	start := time.Now()
	defer func() {
		elapsed := time.Since(start)
		summary.CollectDuration("backup fast checksum", elapsed)
	}()

	dbs, err := utils.LoadBackupTables(backupMeta)
	if err != nil {
		return nil, err
	}

	checksums := make([]Checksum, 0, len(backupMeta.Schemas))
	for _, schema := range backupMeta.Schemas {
		dbInfo := &model.DBInfo{}
		err = json.Unmarshal(schema.Db, dbInfo)
		if err != nil {
			return nil, err
		}
		tblInfo := &model.TableInfo{}
		err = json.Unmarshal(schema.Table, tblInfo)
		if err != nil {
			return nil, err
		}
		tbl := dbs[dbInfo.Name.String()].GetTable(tblInfo.Name.String())

		checksum := uint64(0)
		totalKvs := uint64(0)
		totalBytes := uint64(0)
		for _, file := range tbl.Files {
			checksum ^= file.Crc64Xor
			totalKvs += file.TotalKvs
			totalBytes += file.TotalBytes
		}

		summary.CollectSuccessUnit(summary.TotalKV, 1, totalKvs)
		summary.CollectSuccessUnit(summary.TotalBytes, 1, totalBytes)
		log.Info("fast checksum calculated", zap.Stringer("db", dbInfo.Name), zap.Stringer("table", tblInfo.Name))
		localChecksum := Checksum{
			Crc64Xor:   checksum,
			TotalKvs:   totalKvs,
			TotalBytes: totalBytes,
		}
		checksums = append(checksums, localChecksum)
	}

	return checksums, nil
}

// FilterSchema filter in-place schemas that doesn't have backup files
// this is useful during incremental backup, no files in backup means no files to restore
// so we can skip some DDL in restore to speed up restoration.
func FilterSchema(backupMeta *kvproto.BackupMeta) error {
	dbs, err := utils.LoadBackupTables(backupMeta)
	if err != nil {
		return err
	}
	schemas := make([]*kvproto.Schema, 0, len(backupMeta.Schemas))
	for _, schema := range backupMeta.Schemas {
		dbInfo := &model.DBInfo{}
		err := json.Unmarshal(schema.Db, dbInfo)
		if err != nil {
			return err
		}
		tblInfo := &model.TableInfo{}
		err = json.Unmarshal(schema.Table, tblInfo)
		if err != nil {
			return err
		}
		tbl := dbs[dbInfo.Name.String()].GetTable(tblInfo.Name.String())
		if len(tbl.Files) > 0 {
			schemas = append(schemas, schema)
		}
	}
	backupMeta.Schemas = schemas
	return nil
}<|MERGE_RESOLUTION|>--- conflicted
+++ resolved
@@ -450,16 +450,7 @@
 
 	finished := false
 	for {
-<<<<<<< HEAD
 		err := CheckGCSafePoint(ctx, bc.mgr.GetPDClient(), backupTS)
-=======
-		err := UpdateServiceSafePoint(ctx, bc.mgr.GetPDClient(), bc.GetGCTTL(), backupTS)
-		if err != nil {
-			log.Error("update GC safePoint with TTL failed", zap.Error(err))
-			return nil, err
-		}
-		err = CheckGCSafePoint(ctx, bc.mgr.GetPDClient(), backupTS)
->>>>>>> 8ffad37d
 		if err != nil {
 			log.Error("check GC safePoint failed", zap.Error(err))
 			return nil, err
