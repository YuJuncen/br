--- conflicted
+++ resolved
@@ -92,15 +92,10 @@
 	// LogProgress is true means the progress bar is printed to the log instead of stdout.
 	LogProgress bool `json:"log-progress" toml:"log-progress"`
 
-<<<<<<< HEAD
-	CaseSensitive bool         `json:"case-sensitive" toml:"case-sensitive"`
-	Filter        filter.Rules `json:"black-white-list" toml:"black-white-list"`
-	RemoveTiFlash bool         `json:"remove-tiflash" toml:"remove-tiflash"`
-=======
+	RemoveTiFlash     bool         `json:"remove-tiflash" toml:"remove-tiflash"`
 	CaseSensitive     bool         `json:"case-sensitive" toml:"case-sensitive"`
 	CheckRequirements bool         `json:"check-requirements" toml:"check-requirements"`
 	Filter            filter.Rules `json:"black-white-list" toml:"black-white-list"`
->>>>>>> 3e05ea60
 }
 
 // DefineCommonFlags defines the flags common to all BRIE commands.
