--- conflicted
+++ resolved
@@ -16,19 +16,12 @@
 	"github.com/pingcap/kvproto/pkg/import_sstpb"
 	"github.com/pingcap/log"
 	"github.com/pingcap/parser/model"
-<<<<<<< HEAD
-	"github.com/pingcap/pd/pkg/mock/mockid"
-=======
 	"github.com/pingcap/pd/v4/pkg/mock/mockid"
->>>>>>> c3d26d91
 	"github.com/spf13/cobra"
 	"go.uber.org/zap"
 
 	"github.com/pingcap/br/pkg/restore"
-<<<<<<< HEAD
-=======
 	"github.com/pingcap/br/pkg/rtree"
->>>>>>> c3d26d91
 	"github.com/pingcap/br/pkg/task"
 	"github.com/pingcap/br/pkg/utils"
 )
@@ -177,25 +170,15 @@
 				tables = append(tables, db.Tables...)
 			}
 			// Check if the ranges of files overlapped
-<<<<<<< HEAD
-			rangeTree := restore.NewRangeTree()
-			for _, file := range files {
-				if out := rangeTree.InsertRange(restore.Range{
-=======
 			rangeTree := rtree.NewRangeTree()
 			for _, file := range files {
 				if out := rangeTree.InsertRange(rtree.Range{
->>>>>>> c3d26d91
 					StartKey: file.GetStartKey(),
 					EndKey:   file.GetEndKey(),
 				}); out != nil {
 					log.Error(
 						"file ranges overlapped",
-<<<<<<< HEAD
-						zap.Stringer("out", out.(*restore.Range)),
-=======
 						zap.Stringer("out", out),
->>>>>>> c3d26d91
 						zap.Stringer("file", file),
 					)
 				}
